#pragma once
#include <af/array.h>

#ifdef __cplusplus
extern "C" {
#endif
    // Image IO: Load and Save Image functions
    AFAPI af_err af_load_image(af_array *out, const char* filename, const bool isColor);

    AFAPI af_err af_save_image(const char* filename, const af_array in);

    // Resize an image/matrix/array
    AFAPI af_err af_resize(af_array *out, const af_array in, const dim_type odim0, const dim_type odim1, const af_interp_type method);

    // Transform an image using a 3x2 transformation matrix.
    // If the transform matrix is a forward transformation matrix, then inverse is false.
    // If the transform martix is an inverse transformation matrix, then inverse is true;
    AFAPI af_err af_transform(af_array *out, const af_array in, const af_array transform, const dim_type odim0, const dim_type odim1, const bool inverse);

    // Rotate
    AFAPI af_err af_rotate(af_array *out, const af_array in, const float theta, const bool crop, const bool recenter);
    // Translate
    AFAPI af_err af_translate(af_array *out, const af_array in, const float trans0, const float trans1,
                              const dim_type odim0, const dim_type odim1);
    // Scale
    AFAPI af_err af_scale(af_array *out, const af_array in, const float scale0, const float scale1,
                          const dim_type odim0, const dim_type odim1);
    // Skew
    AFAPI af_err af_skew(af_array *out, const af_array in, const float skew0, const float skew1,
                         const dim_type odim0, const dim_type odim1, const bool inverse);

    // image dilation operation
    AFAPI af_err af_dilate(af_array *out, const af_array in, const af_array mask);

    AFAPI af_err af_dilate3d(af_array *out, const af_array in, const af_array mask);

    // image erosion operation
    AFAPI af_err af_erode(af_array *out, const af_array in, const af_array mask);

    AFAPI af_err af_erode3d(af_array *out, const af_array in, const af_array mask);

    // image bilateral filter
    AFAPI af_err af_bilateral(af_array *out, const af_array in, const float spatial_sigma, const float chromatic_sigma, const bool isColor);

<<<<<<< HEAD
    // gradient
    AFAPI af_err af_gradient(af_array *grad_rows, af_array *grad_cols, const af_array in);
=======
    // image median filter

    AFAPI af_err af_medfilt(af_array *out, const af_array in, dim_type wind_length, dim_type wind_width, af_pad_type edge_pad);
>>>>>>> fc28a6ea

#ifdef __cplusplus
}
#endif<|MERGE_RESOLUTION|>--- conflicted
+++ resolved
@@ -42,14 +42,12 @@
     // image bilateral filter
     AFAPI af_err af_bilateral(af_array *out, const af_array in, const float spatial_sigma, const float chromatic_sigma, const bool isColor);
 
-<<<<<<< HEAD
     // gradient
     AFAPI af_err af_gradient(af_array *grad_rows, af_array *grad_cols, const af_array in);
-=======
+
     // image median filter
 
     AFAPI af_err af_medfilt(af_array *out, const af_array in, dim_type wind_length, dim_type wind_width, af_pad_type edge_pad);
->>>>>>> fc28a6ea
 
 #ifdef __cplusplus
 }
