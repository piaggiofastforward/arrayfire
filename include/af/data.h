/*******************************************************
 * Copyright (c) 2014, ArrayFire
 * All rights reserved.
 *
 * This file is distributed under 3-clause BSD license.
 * The complete license agreement can be obtained at:
 * http://arrayfire.com/licenses/BSD-3-Clause
 ********************************************************/

#pragma once
#include <af/defines.h>
#include <af/dim4.hpp>

#ifdef __cplusplus
namespace af
{
    class array;

    /**
       \defgroup data_func_constant constant
       Create constant array from the specified dimensions
       @{

       \ingroup arrayfire_func
       \ingroup move_mat
    */
#define CONSTANT(TYPE, TY)                                              \
    AFAPI array constant(TYPE val, const dim4 &dims, const dtype ty=TY); \
    AFAPI array constant(TYPE val, const dim_t d0, const dtype ty=TY);  \
    AFAPI array constant(TYPE val, const dim_t d0,                      \
                         const dim_t d1, const dtype ty=TY);            \
    AFAPI array constant(TYPE val, const dim_t d0,                      \
                         const dim_t d1, const dim_t d2,                \
                         const dtype ty=TY);                            \
    AFAPI array constant(TYPE val, const dim_t d0,                      \
                         const dim_t d1, const dim_t d2,                \
                         const dim_t d3, const dtype ty=TY);            \

    CONSTANT(double             , f32)
    CONSTANT(float              , f32)
    CONSTANT(int                , f32)
    CONSTANT(unsigned           , f32)
    CONSTANT(char               , f32)
    CONSTANT(unsigned char      , f32)
    CONSTANT(cfloat             , c32)
    CONSTANT(cdouble            , c64)
    CONSTANT(long               , s64)
    CONSTANT(unsigned long      , u64)
    CONSTANT(long long          , s64)
    CONSTANT(unsigned long long , u64)
    CONSTANT(bool               ,  b8)

#undef CONSTANT

    /**
       @}
    */

    /**
        \param[in] dims is the dimensions of the array to be generated
        \param[in] ty is the type of the array

        \return array of size \p dims

        \ingroup data_func_randu
    */
    AFAPI array randu(const dim4 &dims, const dtype ty=f32);

    /**
        \param[in] d0 is the size of the first dimension
        \param[in] ty is the type of the array

        \return array of size \p d0

        \ingroup data_func_randu
    */
    AFAPI array randu(const dim_t d0, const dtype ty=f32);

    /**
        \param[in] d0 is the size of the first dimension
        \param[in] d1 is the size of the second dimension
        \param[in] ty is the type of the array

        \return array of size \p d0 x \p d1

        \ingroup data_func_randu
    */
    AFAPI array randu(const dim_t d0,
                      const dim_t d1, const dtype ty=f32);

    /**
        \param[in] d0 is the size of the first dimension
        \param[in] d1 is the size of the second dimension
        \param[in] d2 is the size of the third dimension
        \param[in] ty is the type of the array

        \return array of size \p d0 x \p d1 x \p d2

        \ingroup data_func_randu
    */
    AFAPI array randu(const dim_t d0,
                      const dim_t d1, const dim_t d2, const dtype ty=f32);

    /**
        \param[in] d0 is the size of the first dimension
        \param[in] d1 is the size of the second dimension
        \param[in] d2 is the size of the third dimension
        \param[in] d3 is the size of the fourth dimension
        \param[in] ty is the type of the array

        \return array of size \p d0 x \p d1 x \p d2 x \p d3

        \ingroup data_func_randu
    */
    AFAPI array randu(const dim_t d0,
                      const dim_t d1, const dim_t d2,
                      const dim_t d3, const dtype ty=f32);

    /**
        \param[in] dims is the dimensions of the array to be generated
        \param[in] ty is the type of the array

        \return array of size \p dims

        \ingroup data_func_randn
    */
    AFAPI array randn(const dim4 &dims, const dtype ty=f32);

    /**
        \param[in] d0 is the size of the first dimension
        \param[in] ty is the type of the array

        \return array of size \p d0

        \ingroup data_func_randn
    */
    AFAPI array randn(const dim_t d0, const dtype ty=f32);
    /**
        \param[in] d0 is the size of the first dimension
        \param[in] d1 is the size of the second dimension
        \param[in] ty is the type of the array

        \return array of size \p d0 x \p d1

        \ingroup data_func_randn
    */
    AFAPI array randn(const dim_t d0,
                      const dim_t d1, const dtype ty=f32);
    /**
        \param[in] d0 is the size of the first dimension
        \param[in] d1 is the size of the second dimension
        \param[in] d2 is the size of the third dimension
        \param[in] ty is the type of the array

        \return array of size \p d0 x \p d1 x \p d2

        \ingroup data_func_randn
    */
    AFAPI array randn(const dim_t d0,
                      const dim_t d1, const dim_t d2, const dtype ty=f32);

    /**
        \param[in] d0 is the size of the first dimension
        \param[in] d1 is the size of the second dimension
        \param[in] d2 is the size of the third dimension
        \param[in] d3 is the size of the fourth dimension
        \param[in] ty is the type of the array

        \return array of size \p d0 x \p d1 x \p d2 x \p d3

        \ingroup data_func_randn
    */
    AFAPI array randn(const dim_t d0,
                      const dim_t d1, const dim_t d2,
                      const dim_t d3, const dtype ty=f32);

    /**
        \defgroup data_func_setseed setSeed
        Set the seed for the random number generator


        \param[in] seed is a 64 bit unsigned integer

        \ingroup data_mat
        \ingroup arrayfire_func
    */
    AFAPI void setSeed(const uintl seed);

    /**
        \defgroup data_func_getseed getSeed
        Get the seed for the random number generator


        \returns seed which is a 64 bit unsigned integer

        \ingroup data_mat
        \ingroup arrayfire_func
    */
    AFAPI uintl getSeed();


    /**
        \param[in] dims is dim4 for size of all dimensions
        \param[in] ty is the type of array to generate

        \returns an identity array of specified dimension and type

        \ingroup data_func_identity
    */
    AFAPI array identity(const dim4 &dims, const dtype ty=f32);

    /**
        \param[in] d0 is size of first dimension
        \param[in] ty is the type of array to generate

        \returns an identity array of specified dimension and type

        \ingroup data_func_identity
    */
    AFAPI array identity(const dim_t d0, const dtype ty=f32);

    /**
        \param[in] d0 is size of first dimension
        \param[in] d1 is size of second dimension
        \param[in] ty is the type of array to generate

        \returns an identity array of specified dimension and type

        \ingroup data_func_identity
    */
    AFAPI array identity(const dim_t d0, const dim_t d1, const dtype ty=f32);

    /**
        \param[in] d0 is size of first dimension
        \param[in] d1 is size of second dimension
        \param[in] d2 is size of third dimension
        \param[in] ty is the type of array to generate

        \returns an identity array of specified dimension and type

        \ingroup data_func_identity
    */
    AFAPI array identity(const dim_t d0, const dim_t d1,
                         const dim_t d2, const dtype ty=f32);

    /**
        \param[in] d0 is size of first dimension
        \param[in] d1 is size of second dimension
        \param[in] d2 is size of third dimension
        \param[in] d3 is size of fourth dimension
        \param[in] ty is the type of array to generate

        \returns an identity array of specified dimension and type

        \ingroup data_func_identity
    */
    AFAPI array identity(const dim_t d0, const dim_t d1,
                         const dim_t d2, const dim_t d3, const dtype ty=f32);

    /**
        \param[in] dims is dim4 for size of all dimensions
        \param[in] seq_dim is dimesion along which [0, dim[seq_dim] - 1] is generated
        \param[in] ty is the type of array to generate

        \returns an array of integral range specified dimension and type

        \ingroup data_func_range
    */
    AFAPI array range(const dim4 &dims, const int seq_dim = -1, const dtype ty=f32);

    /**
        \param[in] d0 is size of first dimension
        \param[in] d1 is size of second dimension
        \param[in] d2 is size of third dimension
        \param[in] d3 is size of fourth dimension
        \param[in] seq_dim is dimesion along which [0, dim[seq_dim] - 1] is generated
        \param[in] ty is the type of array to generate

        \returns an array of integral range specified dimension and type

        \ingroup data_func_range
    */
    AFAPI array range(const dim_t d0, const dim_t d1 = 1, const dim_t d2 = 1,
                      const dim_t d3 = 1, const int seq_dim = -1, const dtype ty=f32);

    /**
        \param[in] dims is dim4 for unit dimensions of the sequence to be generated
        \param[in] tile_dims is dim4 for the number of repetitions of the unit dimensions
        \param[in] ty is the type of array to generate

        \returns an array of integral range specified dimension and type

        \ingroup data_func_iota
    */
    AFAPI array iota(const dim4 &dims, const dim4 &tile_dims = dim4(1), const dtype ty=f32);

    /**
        \param[in] in is the input array
        \param[in] num is the diagonal index
        \param[in] extract when true returns an array containing diagonal of tha matrix
        and when false returns a matrix with \p in as diagonal

        \returns an array with either the diagonal or the matrix based on \p extract

        \ingroup data_func_diag
    */
    AFAPI array diag(const array &in, const int num = 0, const bool extract = true);

    /**
        \brief Join 2 arrays along \p dim

        \param[in] dim is the dimension along which join occurs
        \param[in] first is the first input array
        \param[in] second is the second input array
        \return the array that joins input arrays along the given dimension

        \ingroup manip_func_join
    */
    AFAPI array join(const int dim, const array &first, const array &second);

    /**
        \brief Join 3 arrays along \p dim

        \param[in] dim is the dimension along which join occurs
        \param[in] first is the first input array
        \param[in] second is the second input array
        \param[in] third is the third input array
        \return the array that joins input arrays along the given dimension

        \ingroup manip_func_join
    */
    AFAPI array join(const int dim, const array &first, const array &second, const array &third);

    /**
        \brief Join 4 arrays along \p dim

        \param[in] dim is the dimension along which join occurs
        \param[in] first is the first input array
        \param[in] second is the second input array
        \param[in] third is the third input array
        \param[in] fourth is the fourth input array
        \return the array that joins input arrays along the given dimension

        \ingroup manip_func_join
    */
    AFAPI array join(const int dim, const array &first, const array &second,
                     const array &third, const array &fourth);

    /**
        \param[in] in is the input array
        \param[in] x is the number of times \p in is tiled along first dimension
        \param[in] y is the number of times \p in is tiled along second dimension
        \param[in] z is the number of times \p in is tiled along third dimension
        \param[in] w is the number of times \p in is tiled along fourth dimension
        \return the tiled output

        \ingroup manip_func_tile
    */
    AFAPI array tile(const array &in, const unsigned x, const unsigned y=1,
                     const unsigned z=1, const unsigned w=1);

    /**
        \param[in] in is the input array
        \param[in] dims dim4 of tile dimensions
        \return the tiled output

        \ingroup manip_func_tile
    */
    AFAPI array tile(const array &in, const dim4 &dims);

    /**
        \param[in] in is the input array
        \param[in] x specifies which dimension should be first
        \param[in] y specifies which dimension should be second
        \param[in] z specifies which dimension should be third
        \param[in] w specifies which dimension should be fourth
        \return the reordered output

        \ingroup manip_func_reorder
    */
    AFAPI array reorder(const array& in, const unsigned x,
                        const unsigned y=1, const unsigned z=2, const unsigned w=3);

    /**
        \param[in] in is the input array
        \param[in] x specifies the shift along first dimension
        \param[in] y specifies the shift along second dimension
        \param[in] z specifies the shift along third dimension
        \param[in] w specifies the shift along fourth dimension

        \return the shifted output

        \ingroup manip_func_shift
    */
    AFAPI array shift(const array& in, const int x, const int y=0, const int z=0, const int w=0);

    /**
        \param[in] in is the input array
        \param[in] ndims is the number of dimensions
        \param[in] dims is the array containing the new dimensions
        \return the modded output

        \ingroup manip_func_moddims
    */
    AFAPI array moddims(const array& in, const unsigned ndims, const dim_t * const dims);

    /**
        \param[in] in is the input array
        \param[in] dims is the new dimensions
        \return the modded output

        \ingroup manip_func_moddims
    */
    AFAPI array moddims(const array& in, const dim4& dims);

    /**
        \param[in] in is the input array
        \param[in] d0 specifies the new size of the first dimension
        \param[in] d1 specifies the new size of the second dimension
        \param[in] d2 specifies the new size of the third dimension
        \param[in] d3 specifies the new size of the fourth dimension
        \return the modded array

        \ingroup manip_func_moddims
    */
    AFAPI array moddims(const array& in, const dim_t d0, const dim_t d1=1, const dim_t d2=1, const dim_t d3=1);

    /**
        \param[in] in is the input array
        \return the flat array

        \ingroup manip_func_flat
    */
    AFAPI array flat(const array &in);

    /**
        \param[in] in is the input array
        \param[in] dim is the dimensions to flip the array
        \return the flipped array

        \ingroup manip_func_flip
    */
    AFAPI array flip(const array &in, const unsigned dim);

    /**
        \param[in] in is the input matrix
        \return the lower triangle array

        \ingroup data_func_lower
    */
    AFAPI array lower(const array &in, bool is_unit_diag=false);

    /**
        \param[in] in is the input matrix
        \return the upper triangle matrix

        \ingroup data_func_upper
    */
<<<<<<< HEAD
    AFAPI array upper(const array &in, bool is_unit_diag=false);

    /**
      @}
    */
=======
    AFAPI array upper(const array &in);
>>>>>>> f33e1749
}
#endif

#ifdef __cplusplus
extern "C" {
#endif

    /**
       \defgroup data_func_constant constant
       Create constant array from the specified dimensions
       @{

       \ingroup arrayfire_func
       \ingroup data_mat
    */
    AFAPI af_err af_constant(af_array *arr, const double val, const unsigned ndims, const dim_t * const dims, const af_dtype type);

    AFAPI af_err af_constant_complex(af_array *arr, const double real, const double imag,
                                     const unsigned ndims, const dim_t * const dims, const af_dtype type);

    AFAPI af_err af_constant_long (af_array *arr, const  intl val, const unsigned ndims, const dim_t * const dims);

    AFAPI af_err af_constant_ulong(af_array *arr, const uintl val, const unsigned ndims, const dim_t * const dims);
    /**
       @}
    */

    /**
        \param[out] out is the generated array
        \param[in] ndims is size of dimension array \p dims
        \param[in] dims is the array containing sizes of the dimension
        \param[in] seq_dim is dimension along which [0, dim[seq_dim] - 1] is generated
        \param[in] type is the type of array to generate

        \ingroup data_func_range
    */
    AFAPI af_err af_range(af_array *out, const unsigned ndims, const dim_t * const dims,
                          const int seq_dim, const af_dtype type);

    /**
        \param[out] out is the generated array
        \param[in] ndims is size of dimension array \p dims
        \param[in] dims is the array containing sizes of the dimension
        \param[in] t_ndims is size of tile array \p tdims
        \param[in] tdims is array containing the number of repetitions of the unit dimensions
        \param[in] type is the type of array to generate

        \ingroup data_func_iota
    */
    AFAPI af_err af_iota(af_array *out, const unsigned ndims, const dim_t * const dims,
                         const unsigned t_ndims, const dim_t * const tdims, const af_dtype type);

    /**
        \param[out] out is the generated array
        \param[in] ndims is size of dimension array \p dims
        \param[in] dims is the array containing sizes of the dimension
        \param[in] type is the type of array to generate

       \ingroup data_func_randu
    */
    AFAPI af_err af_randu(af_array *out, const unsigned ndims, const dim_t * const dims, const af_dtype type);

    /**
        \param[out] out is the generated array
        \param[in] ndims is size of dimension array \p dims
        \param[in] dims is the array containing sizes of the dimension
        \param[in] type is the type of array to generate

       \ingroup data_func_randn
    */
    AFAPI af_err af_randn(af_array *out, const unsigned ndims, const dim_t * const dims, const af_dtype type);

    /**
        \defgroup data_func_setseed setSeed
        Set the seed for the random number generator


        \param[in] seed is a 64 bit unsigned integer

        \ingroup data_mat
        \ingroup arrayfire_func
    */
    AFAPI af_err af_set_seed(const uintl seed);

    /**
        \defgroup data_func_getseed getSeed
        Get the seed for the random number generator


        \param[out] seed which is a 64 bit unsigned integer

        \ingroup data_mat
        \ingroup arrayfire_func
    */
    AFAPI af_err af_get_seed(uintl *seed);


    /**
        \param[out] out is the generated array
        \param[in] ndims is size of dimension array \p dims
        \param[in] dims is the array containing sizes of the dimension
        \param[in] type is the type of array to generate

        \ingroup data_func_identity
    */
    AFAPI af_err af_identity(af_array *out, const unsigned ndims, const dim_t * const dims, const af_dtype type);

    /**
        \param[out] out is the array created from the input array \p in
        \param[in] in is the input array which is the diagonal
        \param[in] num is the diagonal index

        \ingroup data_func_diag
    */
    AFAPI af_err af_diag_create(af_array *out, const af_array in, const int num);

    /**
        \param[out] out is the \p num -th diagonal of \p in
        \param[in] in is the input matrix
        \param[in] num is the diagonal index

        \ingroup data_func_diag
    */
    AFAPI af_err af_diag_extract(af_array *out, const af_array in, const int num);

    /**
        \brief Join 2 arrays along \p dim

        \param[out] out is the generated array
        \param[in] dim is the dimension along which join occurs
        \param[in] first is the first input array
        \param[in] second is the second input array

        \ingroup manip_func_join
    */
    AFAPI af_err af_join(af_array *out, const int dim, const af_array first, const af_array second);

    /**
        \brief Join many arrays along \p dim

        Current limit is set to 10 arrays.

        \param[out] out is the generated array
        \param[in] dim is the dimension along which join occurs
        \param[in] n_arrays number of arrays to join
        \param[in] inputs is an array of af_arrays containing handles to the arrays to be joined

        \ingroup manip_func_join
    */
    AFAPI af_err af_join_many(af_array *out, const int dim, const unsigned n_arrays, const af_array *inputs);

    /**
        \param[out] out is the generated array
        \param[in] in is the input matrix
        \param[in] x is the number of times \p in is tiled along first dimension
        \param[in] y is the number of times \p in is tiled along second dimension
        \param[in] z is the number of times \p in is tiled along third dimension
        \param[in] w is the number of times \p in is tiled along fourth dimension

        \ingroup manip_func_tile
    */
    AFAPI af_err af_tile(af_array *out, const af_array in,
                         const unsigned x, const unsigned y, const unsigned z, const unsigned w);

    /**
        \param[out] out is the reordered array
        \param[in] in is the input matrix
        \param[in] x specifies which dimension should be first
        \param[in] y specifies which dimension should be second
        \param[in] z specifies which dimension should be third
        \param[in] w specifies which dimension should be fourth

        \ingroup manip_func_reorder
    */
    AFAPI af_err af_reorder(af_array *out, const af_array in,
                            const unsigned x, const unsigned y, const unsigned z, const unsigned w);

    /**
        \param[in] out is the shifted array
        \param[in] in is the input array
        \param[in] x specifies the shift along first dimension
        \param[in] y specifies the shift along second dimension
        \param[in] z specifies the shift along third dimension
        \param[in] w specifies the shift along fourth dimension

        \ingroup manip_func_shift
    */
    AFAPI af_err af_shift(af_array *out, const af_array in, const int x, const int y, const int z, const int w);

    /**
        \param[out] out is the modded array
        \param[in] in is the input array
        \param[in] ndims is the number of dimensions
        \param[in] dims is the array containing the new dimensions

        \ingroup manip_func_moddims
    */
    AFAPI af_err af_moddims(af_array *out, const af_array in, const unsigned ndims, const dim_t * const dims);

    /**
        \param[out] out is the flat array
        \param[in] in is the input array

        \ingroup manip_func_flat
    */
    AFAPI af_err af_flat(af_array *out, const af_array in);

    /**
        \param[out] out is the flipped array
        \param[in] in is the input array
        \param[in] dim is the dimensions to flip the array

        \ingroup manip_func_flip
    */
    AFAPI af_err af_flip(af_array *out, const af_array in, const unsigned dim);

    /**
        \param[out] out is the lower traingle matrix
        \param[in] in is the input matrix

        \ingroup data_func_lower
    */
    AFAPI af_err af_lower(af_array *out, const af_array in, bool is_unit_diag);

    /**
        \param[out] out is the upper triangle matrix
        \param[in] in is the input matrix

        \ingroup data_func_upper
    */
<<<<<<< HEAD
    AFAPI af_err af_upper(af_array *out, const af_array in, bool is_unit_diag);
    /**
      @}
    */
=======
    AFAPI af_err af_upper(af_array *out, const af_array in);
>>>>>>> f33e1749

#ifdef __cplusplus
}
#endif<|MERGE_RESOLUTION|>--- conflicted
+++ resolved
@@ -456,15 +456,11 @@
 
         \ingroup data_func_upper
     */
-<<<<<<< HEAD
     AFAPI array upper(const array &in, bool is_unit_diag=false);
 
     /**
       @}
     */
-=======
-    AFAPI array upper(const array &in);
->>>>>>> f33e1749
 }
 #endif
 
@@ -695,15 +691,10 @@
 
         \ingroup data_func_upper
     */
-<<<<<<< HEAD
     AFAPI af_err af_upper(af_array *out, const af_array in, bool is_unit_diag);
     /**
       @}
     */
-=======
-    AFAPI af_err af_upper(af_array *out, const af_array in);
->>>>>>> f33e1749
-
 #ifdef __cplusplus
 }
 #endif