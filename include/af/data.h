--- conflicted
+++ resolved
@@ -223,7 +223,6 @@
        @}
     */
 
-<<<<<<< HEAD
    /**
       \defgroup manip_func_tile tile
       @{
@@ -349,7 +348,6 @@
       @}
    */
 
-=======
     /**
        \defgroup data_func_lower lower
        Create a lower triangular marix from input array
@@ -377,7 +375,6 @@
     /**
       @}
     */
->>>>>>> 0fd76157
 }
 #endif
 
@@ -523,7 +520,6 @@
     */
 
     /**
-<<<<<<< HEAD
        \ingroup manip_func_join
     */
     AFAPI af_err af_join(af_array *out, const int dim, const af_array first, const af_array second);
@@ -557,7 +553,12 @@
     */
     AFAPI af_err af_flat(af_array *out, const af_array in);
 
-=======
+    /**
+       \ingroup manip_func_flip
+    */
+    AFAPI af_err af_flip(af_array *out, const af_array in, const unsigned dim);
+
+    /**
        \defgroup data_func_lower lower
        Create a lower triangular marix from input array
 
@@ -583,7 +584,6 @@
     /**
       @}
     */
->>>>>>> 0fd76157
 
 #ifdef __cplusplus
 }
