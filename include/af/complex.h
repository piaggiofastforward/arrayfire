--- conflicted
+++ resolved
@@ -50,25 +50,6 @@
 AFAPI float imag(af_cfloat val);
 AFAPI double imag(af_cdouble val);
 
-<<<<<<< HEAD
-AFAPI af::cfloat operator+(const af::cfloat &lhs, const af::cfloat &rhs);
-AFAPI af::cfloat operator+(const af::cfloat &lhs, const double &rhs);
-AFAPI af::cdouble operator+(const af::cdouble &lhs, const af::cdouble &rhs);
-AFAPI af::cdouble operator+(const af::cdouble &lhs, const double &rhs);
-
-AFAPI af::cfloat operator-(const af::cfloat &lhs, const af::cfloat &rhs);
-AFAPI af::cdouble operator-(const af::cdouble &lhs, const af::cdouble &rhs);
-
-AFAPI cfloat operator*(const cfloat &lhs, const cfloat &rhs);
-AFAPI cdouble operator*(const cdouble &lhs, const cdouble &rhs);
-AFAPI cfloat operator*(const cfloat &lhs, const float &rhs);
-AFAPI cdouble operator*(const cdouble &lhs, const double &rhs);
-
-AFAPI cfloat operator/(const cfloat &lhs, const cfloat &rhs);
-AFAPI af::cfloat operator/(const af::cfloat &lhs, const float &rhs);
-AFAPI cdouble operator/(const cdouble &lhs, const cdouble &rhs);
-AFAPI af::cdouble operator/(const af::cdouble &lhs, const double &rhs);
-=======
 #define DEFINE_OP(OP)                                                   \
     AFAPI af::cfloat  operator OP(const af::cfloat  &lhs, const af::cfloat  &rhs); \
     AFAPI af::cdouble operator OP(const af::cdouble &lhs, const af::cdouble &rhs); \
@@ -85,7 +66,6 @@
 DEFINE_OP(/)
 
 #undef DEFINE_OP
->>>>>>> 210978fe
 
 AFAPI bool operator==(const cfloat &lhs, const cfloat &rhs);
 AFAPI bool operator==(const cdouble &lhs, const cdouble &rhs);
