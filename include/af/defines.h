--- conflicted
+++ resolved
@@ -442,14 +442,11 @@
     typedef af_marker_type markerType;
 #endif
 #if AF_API_VERSION >= 34
-<<<<<<< HEAD
     typedef af_storage storage;
 #endif
-
-=======
+#if AF_API_VERSION >= 34
     typedef af_binary_op binaryOp;
 #endif
->>>>>>> 1e8c467c
 }
 
 #endif