/*******************************************************
 * Copyright (c) 2014, ArrayFire
 * All rights reserved.
 *
 * This file is distributed under 3-clause BSD license.
 * The complete license agreement can be obtained at:
 * http://arrayfire.com/licenses/BSD-3-Clause
 ********************************************************/

#pragma once

#if defined(_WIN32) || defined(_MSC_VER)
    // http://msdn.microsoft.com/en-us/library/b0084kay(v=VS.80).aspx
    // http://msdn.microsoft.com/en-us/library/3y1sfaz2%28v=VS.80%29.aspx
    #ifdef AFDLL // libaf
        #define AFAPI  __declspec(dllexport)
    #else
        #define AFAPI  __declspec(dllimport)
    #endif

// bool
    #ifndef __cplusplus
        #define bool unsigned char
        #define false 0
        #define true  1
    #endif
    #define __PRETTY_FUNCTION__ __FUNCSIG__
    #define SIZE_T_FRMT_SPECIFIER "%Iu"
    #define DEPRECATED(msg) __declspec(deprecated( msg ))
#else
    #define AFAPI   __attribute__((visibility("default")))
    #include <stdbool.h>
    #define SIZE_T_FRMT_SPECIFIER "%zu"
#if __GNUC__ >= 4 && __GNUC_MINOR > 4
    #define DEPRECATED(msg) __attribute__((deprecated( msg )))
#else
    #define DEPRECATED(msg) __attribute__((deprecated))
#endif

#endif

// Known 64-bit x86 and ARM architectures use long long
#if defined(__x86_64__) || defined(_M_X64) || defined(_WIN64) || defined(__aarch64__) || defined(__LP64__)   // 64-bit Architectures
    typedef long long   dim_t;
// Known 32-bit x86 and ARM architectures use int
#elif defined(__i386__) || defined(_M_IX86) || defined(__arm__) || defined(_M_ARM)     // 32-bit x86 Architecture
    typedef int         dim_t;
// All other platforms use long long
#else
    typedef long long   dim_t;
#endif

#include <stdlib.h>

typedef long long intl;
typedef unsigned long long uintl;

#include <af/version.h>
#ifndef AF_API_VERSION
#define AF_API_VERSION AF_API_VERSION_CURRENT
#endif

typedef enum {
    ///
    /// The function returned successfully
    ///
    AF_SUCCESS            =   0,

    // 100-199 Errors in environment

    ///
    /// The system or device ran out of memory
    ///
    AF_ERR_NO_MEM         = 101,

    ///
    /// There was an error in the device driver
    ///
    AF_ERR_DRIVER         = 102,

    ///
    /// There was an error with the runtime environment
    ///
    AF_ERR_RUNTIME        = 103,

    // 200-299 Errors in input parameters

    ///
    /// The input array is not a valid af_array object
    ///
    AF_ERR_INVALID_ARRAY  = 201,

    ///
    /// One of the function arguments is incorrect
    ///
    AF_ERR_ARG            = 202,

    ///
    /// The size is incorrect
    ///
    AF_ERR_SIZE           = 203,

    ///
    /// The type is not suppported by this function
    ///
    AF_ERR_TYPE           = 204,

    ///
    /// The type of the input arrays are not compatible
    ///
    AF_ERR_DIFF_TYPE      = 205,

    ///
    /// Function does not support GFOR / batch mode
    ///
    AF_ERR_BATCH          = 207,


#if AF_API_VERSION >= 33
    ///
    /// Input does not belong to the current device.
    ///
    AF_ERR_DEVICE         = 208,
#endif

    // 300-399 Errors for missing software features

    ///
    /// The option is not supported
    ///
    AF_ERR_NOT_SUPPORTED  = 301,

    ///
    /// This build of ArrayFire does not support this feature
    ///
    AF_ERR_NOT_CONFIGURED = 302,

#if AF_API_VERSION >= 32
    ///
    /// This build of ArrayFire is not compiled with "nonfree" algorithms
    ///
    AF_ERR_NONFREE        = 303,
#endif

    // 400-499 Errors for missing hardware features

    ///
    /// This device does not support double
    ///
    AF_ERR_NO_DBL         = 401,

    ///
    /// This build of ArrayFire was not built with graphics or this device does
    /// not support graphics
    ///
    AF_ERR_NO_GFX         = 402,

    // 500-599 Errors specific to heterogenous API

#if AF_API_VERSION >= 32
    ///
    /// There was an error when loading the libraries
    ///
    AF_ERR_LOAD_LIB       = 501,
#endif

#if AF_API_VERSION >= 32
    ///
    /// There was an error when loading the symbols
    ///
    AF_ERR_LOAD_SYM       = 502,
#endif

#if AF_API_VERSION >= 32
    ///
    /// There was a mismatch between the input array and the active backend
    ///
    AF_ERR_ARR_BKND_MISMATCH    = 503,
#endif

    // 900-999 Errors from upstream libraries and runtimes

    ///
    /// There was an internal error either in ArrayFire or in a project
    /// upstream
    ///
    AF_ERR_INTERNAL       = 998,

    ///
    /// Unknown Error
    ///
    AF_ERR_UNKNOWN        = 999
} af_err;

typedef enum {
    f32,    ///< 32-bit floating point values
    c32,    ///< 32-bit complex floating point values
    f64,    ///< 64-bit complex floating point values
    c64,    ///< 64-bit complex floating point values
    b8 ,    ///< 8-bit boolean values
    s32,    ///< 32-bit signed integral values
    u32,    ///< 32-bit unsigned integral values
    u8 ,    ///< 8-bit unsigned integral values
    s64,    ///< 64-bit signed integral values
    u64,    ///< 64-bit unsigned integral values
#if AF_API_VERSION >= 32
    s16,    ///< 16-bit signed integral values
#endif
#if AF_API_VERSION >= 32
    u16,    ///< 16-bit unsigned integral values
#endif
} af_dtype;

typedef enum {
    afDevice,   ///< Device pointer
    afHost,     ///< Host pointer
} af_source;

#define AF_MAX_DIMS 4

// A handle for an internal array object
typedef void * af_array;

typedef enum {
    AF_INTERP_NEAREST,  ///< Nearest Interpolation
    AF_INTERP_LINEAR,   ///< Linear Interpolation
    AF_INTERP_BILINEAR, ///< Bilinear Interpolation
    AF_INTERP_CUBIC,    ///< Cubic Interpolation
    AF_INTERP_LOWER     ///< Floor Indexed
} af_interp_type;

typedef enum {
    ///
    /// Out of bound values are 0
    ///
    AF_PAD_ZERO = 0,

    ///
    /// Out of bound values are symmetric over the edge
    ///
    AF_PAD_SYM
} af_border_type;

typedef enum {
    ///
    /// Connectivity includes neighbors, North, East, South and West of current pixel
    ///
    AF_CONNECTIVITY_4 = 4,

    ///
    /// Connectivity includes 4-connectivity neigbors and also those on Northeast, Northwest, Southeast and Southwest
    ///
    AF_CONNECTIVITY_8 = 8
} af_connectivity;

typedef enum {

    ///
    /// Output of the convolution is the same size as input
    ///
    AF_CONV_DEFAULT,

    ///
    /// Output of the convolution is signal_len + filter_len - 1
    ///
    AF_CONV_EXPAND,
} af_conv_mode;

typedef enum {
    AF_CONV_AUTO,    ///< ArrayFire automatically picks the right convolution algorithm
    AF_CONV_SPATIAL, ///< Perform convolution in spatial domain
    AF_CONV_FREQ,    ///< Perform convolution in frequency domain
} af_conv_domain;

typedef enum {
    AF_SAD = 0,   ///< Match based on Sum of Absolute Differences (SAD)
    AF_ZSAD,      ///< Match based on Zero mean SAD
    AF_LSAD,      ///< Match based on Locally scaled SAD
    AF_SSD,       ///< Match based on Sum of Squared Differences (SSD)
    AF_ZSSD,      ///< Match based on Zero mean SSD
    AF_LSSD,      ///< Match based on Locally scaled SSD
    AF_NCC,       ///< Match based on Normalized Cross Correlation (NCC)
    AF_ZNCC,      ///< Match based on Zero mean NCC
    AF_SHD        ///< Match based on Sum of Hamming Distances (SHD)
} af_match_type;

#if AF_API_VERSION >= 31
typedef enum {
    AF_YCC_601 = 601,  ///< ITU-R BT.601 (formerly CCIR 601) standard
    AF_YCC_709 = 709,  ///< ITU-R BT.709 standard
    AF_YCC_2020 = 2020  ///< ITU-R BT.2020 standard
} af_ycc_std;
#endif

typedef enum {
    AF_GRAY = 0, ///< Grayscale
    AF_RGB,      ///< 3-channel RGB
    AF_HSV,      ///< 3-channel HSV
#if AF_API_VERSION >= 31
    AF_YCbCr     ///< 3-channel YCbCr
#endif
} af_cspace_t;

typedef enum {
    AF_MAT_NONE       = 0,    ///< Default
    AF_MAT_TRANS      = 1,    ///< Data needs to be transposed
    AF_MAT_CTRANS     = 2,    ///< Data needs to be conjugate tansposed
    AF_MAT_CONJ       = 4,    ///< Data needs to be conjugate
    AF_MAT_UPPER      = 32,   ///< Matrix is upper triangular
    AF_MAT_LOWER      = 64,   ///< Matrix is lower triangular
    AF_MAT_DIAG_UNIT  = 128,  ///< Matrix diagonal contains unitary values
    AF_MAT_SYM        = 512,  ///< Matrix is symmetric
    AF_MAT_POSDEF     = 1024, ///< Matrix is positive definite
    AF_MAT_ORTHOG     = 2048, ///< Matrix is orthogonal
    AF_MAT_TRI_DIAG   = 4096, ///< Matrix is tri diagonal
    AF_MAT_BLOCK_DIAG = 8192  ///< Matrix is block diagonal
} af_mat_prop;

typedef enum {
    AF_NORM_VECTOR_1,      ///< treats the input as a vector and returns the sum of absolute values
    AF_NORM_VECTOR_INF,    ///< treats the input as a vector and returns the max of absolute values
    AF_NORM_VECTOR_2,      ///< treats the input as a vector and returns euclidean norm
    AF_NORM_VECTOR_P,      ///< treats the input as a vector and returns the p-norm
    AF_NORM_MATRIX_1,      ///< return the max of column sums
    AF_NORM_MATRIX_INF,    ///< return the max of row sums
    AF_NORM_MATRIX_2,      ///< returns the max singular value). Currently NOT SUPPORTED
    AF_NORM_MATRIX_L_PQ,   ///< returns Lpq-norm

    AF_NORM_EUCLID = AF_NORM_VECTOR_2, ///< The default. Same as AF_NORM_VECTOR_2
} af_norm_type;

#if AF_API_VERSION >= 31
typedef enum {
    AF_FIF_BMP          = 0,    ///< FreeImage Enum for Bitmap File
    AF_FIF_ICO          = 1,    ///< FreeImage Enum for Windows Icon File
    AF_FIF_JPEG         = 2,    ///< FreeImage Enum for JPEG File
    AF_FIF_JNG          = 3,    ///< FreeImage Enum for JPEG Network Graphics File
    AF_FIF_PNG          = 13,   ///< FreeImage Enum for Portable Network Graphics File
    AF_FIF_PPM          = 14,   ///< FreeImage Enum for Portable Pixelmap (ASCII) File
    AF_FIF_PPMRAW       = 15,   ///< FreeImage Enum for Portable Pixelmap (Binary) File
    AF_FIF_TIFF         = 18,   ///< FreeImage Enum for Tagged Image File Format File
    AF_FIF_PSD          = 20,   ///< FreeImage Enum for Adobe Photoshop File
    AF_FIF_HDR          = 26,   ///< FreeImage Enum for High Dynamic Range File
    AF_FIF_EXR          = 29,   ///< FreeImage Enum for ILM OpenEXR File
    AF_FIF_JP2          = 31,   ///< FreeImage Enum for JPEG-2000 File
    AF_FIF_RAW          = 34    ///< FreeImage Enum for RAW Camera Image File
} af_image_format;
#endif

#if AF_API_VERSION >=34
typedef enum {
    AF_MOMENT_M00 = 1,
    AF_MOMENT_M01 = 2,
    AF_MOMENT_M10 = 4,
    AF_MOMENT_M11 = 8,
    AF_MOMENT_FIRST_ORDER = AF_MOMENT_M00 | AF_MOMENT_M01 | AF_MOMENT_M10 | AF_MOMENT_M11
} af_moment_type;
#endif

#if AF_API_VERSION >= 32
typedef enum {
    AF_HOMOGRAPHY_RANSAC = 0,   ///< Computes homography using RANSAC
    AF_HOMOGRAPHY_LMEDS  = 1    ///< Computes homography using Least Median of Squares
} af_homography_type;
#endif

#if AF_API_VERSION >= 32
// These enums should be 2^x
typedef enum {
    AF_BACKEND_DEFAULT = 0,  ///< Default backend order: OpenCL -> CUDA -> CPU
    AF_BACKEND_CPU     = 1,  ///< CPU a.k.a sequential algorithms
    AF_BACKEND_CUDA    = 2,  ///< CUDA Compute Backend
    AF_BACKEND_OPENCL  = 4,  ///< OpenCL Compute Backend
} af_backend;
#endif

// Below enum is purely added for example purposes
// it doesn't and shoudn't be used anywhere in the
// code. No Guarantee's provided if it is used.
typedef enum {
    AF_ID = 0
} af_someenum_t;

#if AF_API_VERSION >=34
typedef enum {
    AF_BINARY_ADD  = 0,
    AF_BINARY_MUL  = 1,
    AF_BINARY_MIN  = 2,
    AF_BINARY_MAX  = 3
} af_binary_op;
#endif

<<<<<<< HEAD
#if AF_API_VERSION >=34
typedef enum {
    AF_RANDOM_ENGINE_PHILOX_4X32_10     = 100,                                  //Philox variant with N = 4, W = 32 and Rounds = 10
    AF_RANDOM_ENGINE_THREEFRY_2X32_16   = 200,                                  //Threefry variant with N = 2, W = 32 and Rounds = 16
    AF_RANDOM_ENGINE_MERSENNE_GP11213   = 300,                                  //Mersenne variant with MEXP = 11213
    AF_RANDOM_ENGINE_PHILOX             = AF_RANDOM_ENGINE_PHILOX_4X32_10,      //Resolves to Philox 4x32_10
    AF_RANDOM_ENGINE_THREEFRY           = AF_RANDOM_ENGINE_THREEFRY_2X32_16,    //Resolves to Threefry 2X32_16
    AF_RANDOM_ENGINE_MERSENNE           = AF_RANDOM_ENGINE_MERSENNE_GP11213,    //Resolves to Mersenne GP 11213
    AF_RANDOM_ENGINE_DEFAULT            = AF_RANDOM_ENGINE_PHILOX               //Resolves to Philox
} af_random_engine_type;
#endif

#if AF_API_VERSION >=32
=======
////////////////////////////////////////////////////////////////////////////////
// FORGE / Graphics Related Enums
// These enums have values corresponsding to Forge enums in forge defines.h
////////////////////////////////////////////////////////////////////////////////
typedef enum {
    AF_COLORMAP_DEFAULT = 0,    ///< Default grayscale map
    AF_COLORMAP_SPECTRUM= 1,    ///< Spectrum map
    AF_COLORMAP_COLORS  = 2,    ///< Colors
    AF_COLORMAP_RED     = 3,    ///< Red hue map
    AF_COLORMAP_MOOD    = 4,    ///< Mood map
    AF_COLORMAP_HEAT    = 5,    ///< Heat map
    AF_COLORMAP_BLUE    = 6     ///< Blue hue map
} af_colormap;

#if AF_API_VERSION >= 32
>>>>>>> d43917ef
typedef enum {
    AF_MARKER_NONE         = 0,
    AF_MARKER_POINT        = 1,
    AF_MARKER_CIRCLE       = 2,
    AF_MARKER_SQUARE       = 3,
    AF_MARKER_TRIANGLE     = 4,
    AF_MARKER_CROSS        = 5,
    AF_MARKER_PLUS         = 6,
    AF_MARKER_STAR         = 7
} af_marker_type;
#endif
////////////////////////////////////////////////////////////////////////////////

#if AF_API_VERSION >= 34
typedef enum {
    AF_STORAGE_DENSE     = 0,
    AF_STORAGE_CSR       = 1,
    AF_STORAGE_CSC       = 2,
    AF_STORAGE_COO       = 3,
} af_storage;
#endif

#ifdef __cplusplus
namespace af
{
    typedef af_dtype dtype;
    typedef af_source source;
    typedef af_interp_type interpType;
    typedef af_border_type borderType;
    typedef af_connectivity connectivity;
    typedef af_match_type matchType;
    typedef af_cspace_t CSpace;
    typedef af_someenum_t SomeEnum; // Purpose of Addition: How to add Function example
    typedef af_mat_prop trans;
    typedef af_conv_mode convMode;
    typedef af_conv_domain convDomain;
    typedef af_mat_prop matProp;
    typedef af_colormap ColorMap;
    typedef af_norm_type normType;
#if AF_API_VERSION >= 31
    typedef af_ycc_std YCCStd;
#endif
#if AF_API_VERSION >= 31
    typedef af_image_format imageFormat;
#endif
#if AF_API_VERSION >= 32
    typedef af_backend Backend;
#endif
#if AF_API_VERSION >= 32
    typedef af_marker_type markerType;
#endif
#if AF_API_VERSION >= 34
    typedef af_moment_type momentType;
#endif
#if AF_API_VERSION >= 34
    typedef af_storage storage;
#endif
#if AF_API_VERSION >= 34
    typedef af_binary_op binaryOp;
#endif
#if AF_API_VERSION >= 34
    typedef af_random_engine_type randomEngineType;
#endif
}

#endif<|MERGE_RESOLUTION|>--- conflicted
+++ resolved
@@ -390,7 +390,6 @@
 } af_binary_op;
 #endif
 
-<<<<<<< HEAD
 #if AF_API_VERSION >=34
 typedef enum {
     AF_RANDOM_ENGINE_PHILOX_4X32_10     = 100,                                  //Philox variant with N = 4, W = 32 and Rounds = 10
@@ -403,8 +402,6 @@
 } af_random_engine_type;
 #endif
 
-#if AF_API_VERSION >=32
-=======
 ////////////////////////////////////////////////////////////////////////////////
 // FORGE / Graphics Related Enums
 // These enums have values corresponsding to Forge enums in forge defines.h
@@ -420,7 +417,6 @@
 } af_colormap;
 
 #if AF_API_VERSION >= 32
->>>>>>> d43917ef
 typedef enum {
     AF_MARKER_NONE         = 0,
     AF_MARKER_POINT        = 1,
