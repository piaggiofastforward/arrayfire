--- conflicted
+++ resolved
@@ -442,13 +442,11 @@
 #if AF_API_VERSION >= 32
     typedef af_marker_type markerType;
 #endif
-<<<<<<< HEAD
 #if AF_API_VERSION >=34
     typedef af_moment_type momentType;
-=======
+#endif
 #if AF_API_VERSION >= 34
     typedef af_binary_op binaryOp;
->>>>>>> 1e8c467c
 #endif
 }
 
