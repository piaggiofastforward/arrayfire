/*******************************************************
 * Copyright (c) 2014, ArrayFire
 * All rights reserved.
 *
 * This file is distributed under 3-clause BSD license.
 * The complete license agreement can be obtained at:
 * http://arrayfire.com/licenses/BSD-3-Clause
 ********************************************************/

#include <complex>
#include <af/defines.h>
#include <af/algorithm.h>
#include <err_common.hpp>
#include <handle.hpp>
#include <backend.hpp>
#include <set.hpp>

using af::dim4;
using namespace detail;

template<typename T>
static inline af_array setUnique(const af_array in, const bool is_sorted)
{
    return getHandle(setUnique(getArray<T>(in), is_sorted));
}

af_err af_set_unique(af_array *out, const af_array in, const bool is_sorted)
{
    try {

<<<<<<< HEAD
        ArrayInfo in_info = getInfo(in);

        if (in_info.isEmpty() || in_info.isScalar()) {
=======
        const ArrayInfo& in_info = getInfo(in);
        if(in_info.isEmpty()) {
>>>>>>> 717ef872
            return af_retain_array(out, in);
        }

        ARG_ASSERT(1, in_info.isVector());

        af_dtype type = in_info.getType();

        af_array res;
        switch(type) {
            case f32: res = setUnique<float  >(in, is_sorted); break;
            case f64: res = setUnique<double >(in, is_sorted); break;
            case s32: res = setUnique<int    >(in, is_sorted); break;
            case u32: res = setUnique<uint   >(in, is_sorted); break;
            case s16: res = setUnique<short  >(in, is_sorted); break;
            case u16: res = setUnique<ushort >(in, is_sorted); break;
            case s64: res = setUnique<intl   >(in, is_sorted); break;
            case u64: res = setUnique<uintl  >(in, is_sorted); break;
            case b8:  res = setUnique<char   >(in, is_sorted); break;
            case u8:  res = setUnique<uchar  >(in, is_sorted); break;
            default: TYPE_ERROR(1, type);
        }

        std::swap(*out, res);
    } CATCHALL;

    return AF_SUCCESS;
}


template<typename T>
static inline af_array setUnion(const af_array first, const af_array second, const bool is_unique)
{
    return getHandle(setUnion(getArray<T>(first), getArray<T>(second), is_unique));
}

af_err af_set_union(af_array *out, const af_array first, const af_array second, const bool is_unique)
{
    try {

        const ArrayInfo& first_info = getInfo(first);
        const ArrayInfo& second_info = getInfo(second);

        af_array res;
        if(first_info.isEmpty()) {
            return af_retain_array(out, second);
        }

        if(second_info.isEmpty()) {
            return af_retain_array(out, first);
        }

        ARG_ASSERT(1, (first_info.isVector() || first_info.isScalar()));
        ARG_ASSERT(1, (second_info.isVector() || second_info.isScalar()));

        af_dtype first_type = first_info.getType();
        af_dtype second_type = second_info.getType();

        ARG_ASSERT(1, first_type == second_type);

        switch(first_type) {
            case f32: res = setUnion<float  >(first, second, is_unique); break;
            case f64: res = setUnion<double >(first, second, is_unique); break;
            case s32: res = setUnion<int    >(first, second, is_unique); break;
            case u32: res = setUnion<uint   >(first, second, is_unique); break;
            case s16: res = setUnion<short  >(first, second, is_unique); break;
            case u16: res = setUnion<ushort >(first, second, is_unique); break;
            case s64: res = setUnion<intl   >(first, second, is_unique); break;
            case u64: res = setUnion<uintl  >(first, second, is_unique); break;
            case b8:  res = setUnion<char   >(first, second, is_unique); break;
            case u8:  res = setUnion<uchar  >(first, second, is_unique); break;
            default: TYPE_ERROR(1, first_type);
        }

        std::swap(*out, res);
    } CATCHALL;

    return AF_SUCCESS;
}

template<typename T>
static inline af_array setIntersect(const af_array first, const af_array second, const bool is_unique)
{
    return getHandle(setIntersect(getArray<T>(first), getArray<T>(second), is_unique));
}

af_err af_set_intersect(af_array *out, const af_array first, const af_array second, const bool is_unique)
{
    try {

        const ArrayInfo& first_info = getInfo(first);
        const ArrayInfo& second_info = getInfo(second);

        //TODO: fix for set intersect from union
        if(first_info.isEmpty()) {
            return af_retain_array(out, first);
        }

        if(second_info.isEmpty()) {
            return af_retain_array(out, second);
        }

        ARG_ASSERT(1, (first_info.isVector() || first_info.isScalar()));
        ARG_ASSERT(1, (second_info.isVector() || second_info.isScalar()));

        af_dtype first_type = first_info.getType();
        af_dtype second_type = second_info.getType();

        ARG_ASSERT(1, first_type == second_type);

        af_array res;
        switch(first_type) {
            case f32: res = setIntersect<float  >(first, second, is_unique); break;
            case f64: res = setIntersect<double >(first, second, is_unique); break;
            case s32: res = setIntersect<int    >(first, second, is_unique); break;
            case u32: res = setIntersect<uint   >(first, second, is_unique); break;
            case s16: res = setIntersect<short  >(first, second, is_unique); break;
            case u16: res = setIntersect<ushort >(first, second, is_unique); break;
            case s64: res = setIntersect<intl   >(first, second, is_unique); break;
            case u64: res = setIntersect<uintl  >(first, second, is_unique); break;
            case b8:  res = setIntersect<char   >(first, second, is_unique); break;
            case u8:  res = setIntersect<uchar  >(first, second, is_unique); break;
            default: TYPE_ERROR(1, first_type);
        }

        std::swap(*out, res);
    } CATCHALL;

    return AF_SUCCESS;
}<|MERGE_RESOLUTION|>--- conflicted
+++ resolved
@@ -28,14 +28,9 @@
 {
     try {
 
-<<<<<<< HEAD
-        ArrayInfo in_info = getInfo(in);
+        const ArrayInfo& in_info = getInfo(in);
 
         if (in_info.isEmpty() || in_info.isScalar()) {
-=======
-        const ArrayInfo& in_info = getInfo(in);
-        if(in_info.isEmpty()) {
->>>>>>> 717ef872
             return af_retain_array(out, in);
         }
 
