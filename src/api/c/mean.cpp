--- conflicted
+++ resolved
@@ -60,31 +60,18 @@
         ArrayInfo info = getInfo(in);
         af_dtype type = info.getType();
         switch(type) {
-<<<<<<< HEAD
             case f64: output = mean< double>(in, dim); break;
-            case f32: output = mean<  float>(in, dim); break;
-            case s32: output = mean<  float>(in, dim); break;
-            case u32: output = mean<  float>(in, dim); break;
+            case f32: output = mean< float >(in, dim); break;
+            case s32: output = mean< float >(in, dim); break;
+            case u32: output = mean< float >(in, dim); break;
             case s64: output = mean< double>(in, dim); break;
             case u64: output = mean< double>(in, dim); break;
-            case  u8: output = mean<  float>(in, dim); break;
-            case  b8: output = mean<  float>(in, dim); break;
+            case s16: output = mean< float >(in, dim); break;
+            case u16: output = mean< float >(in, dim); break;
+            case  u8: output = mean< float >(in, dim); break;
+            case  b8: output = mean< float >(in, dim); break;
             case c32: output = mean< cfloat>(in, dim); break;
             case c64: output = mean<cdouble>(in, dim); break;
-=======
-            case f64: output = mean<double,  double>(in, dim); break;
-            case f32: output = mean<float ,  float >(in, dim); break;
-            case s32: output = mean<int   ,  float >(in, dim); break;
-            case u32: output = mean<uint  ,  float >(in, dim); break;
-            case s64: output = mean<intl  ,  double>(in, dim); break;
-            case u64: output = mean<uintl ,  double>(in, dim); break;
-            case s16: output = mean<short ,  float >(in, dim); break;
-            case u16: output = mean<ushort,  float >(in, dim); break;
-            case  u8: output = mean<uchar ,  float >(in, dim); break;
-            case  b8: output = mean<char  ,  float >(in, dim); break;
-            case c32: output = mean<cfloat,  cfloat>(in, dim); break;
-            case c64: output = mean<cdouble,cdouble>(in, dim); break;
->>>>>>> 31d24758
             default : TYPE_ERROR(1, type);
         }
         std::swap(*out, output);
@@ -107,31 +94,18 @@
         ARG_ASSERT(2, (wType==f32 || wType==f64)); /* verify that weights are non-complex real numbers */
 
         switch(iType) {
-<<<<<<< HEAD
             case f64: output = mean< double>(in, weights, dim); break;
-            case f32: output = mean<  float>(in, weights, dim); break;
-            case s32: output = mean<  float>(in, weights, dim); break;
-            case u32: output = mean<  float>(in, weights, dim); break;
+            case f32: output = mean< float >(in, weights, dim); break;
+            case s32: output = mean< float >(in, weights, dim); break;
+            case u32: output = mean< float >(in, weights, dim); break;
             case s64: output = mean< double>(in, weights, dim); break;
             case u64: output = mean< double>(in, weights, dim); break;
-            case  u8: output = mean<  float>(in, weights, dim); break;
-            case  b8: output = mean<  float>(in, weights, dim); break;
+            case s16: output = mean< float >(in, weights, dim); break;
+            case u16: output = mean< float >(in, weights, dim); break;
+            case  u8: output = mean< float >(in, weights, dim); break;
+            case  b8: output = mean< float >(in, weights, dim); break;
             case c32: output = mean< cfloat>(in, weights, dim); break;
             case c64: output = mean<cdouble>(in, weights, dim); break;
-=======
-            case f64: output = mean<double,  double>(in, weights, dim); break;
-            case f32: output = mean<float ,  float >(in, weights, dim); break;
-            case s32: output = mean<int   ,  float >(in, weights, dim); break;
-            case u32: output = mean<uint  ,  float >(in, weights, dim); break;
-            case s64: output = mean<intl  ,  double>(in, weights, dim); break;
-            case u64: output = mean<uintl ,  double>(in, weights, dim); break;
-            case s16: output = mean<short ,  float >(in, weights, dim); break;
-            case u16: output = mean<ushort,  float >(in, weights, dim); break;
-            case  u8: output = mean<uchar ,  float >(in, weights, dim); break;
-            case  b8: output = mean<char  ,  float >(in, weights, dim); break;
-            case c32: output = mean<cfloat,  cfloat>(in, weights, dim); break;
-            case c64: output = mean<cdouble,cdouble>(in, weights, dim); break;
->>>>>>> 31d24758
             default : TYPE_ERROR(1, iType);
         }
         std::swap(*out, output);
@@ -146,27 +120,16 @@
         ArrayInfo info = getInfo(in);
         af_dtype type = info.getType();
         switch(type) {
-<<<<<<< HEAD
             case f64: *realVal = mean<double>(in); break;
             case f32: *realVal = mean< float>(in); break;
             case s32: *realVal = mean< float>(in); break;
             case u32: *realVal = mean< float>(in); break;
             case s64: *realVal = mean<double>(in); break;
             case u64: *realVal = mean<double>(in); break;
+            case s16: *realVal = mean< float>(in); break;
+            case u16: *realVal = mean< float>(in); break;
             case  u8: *realVal = mean< float>(in); break;
             case  b8: *realVal = mean< float>(in); break;
-=======
-            case f64: *realVal = mean<double, double>(in); break;
-            case f32: *realVal = mean<float ,  float>(in); break;
-            case s32: *realVal = mean<int   ,  float>(in); break;
-            case u32: *realVal = mean<uint  ,  float>(in); break;
-            case s64: *realVal = mean<intl  , double>(in); break;
-            case u64: *realVal = mean<uintl , double>(in); break;
-            case s16: *realVal = mean<short ,  float>(in); break;
-            case u16: *realVal = mean<ushort,  float>(in); break;
-            case  u8: *realVal = mean<uchar ,  float>(in); break;
-            case  b8: *realVal = mean<char  ,  float>(in); break;
->>>>>>> 31d24758
             case c32: {
                 cfloat tmp = mean<cfloat>(in);
                 *realVal = real(tmp);
@@ -195,27 +158,16 @@
         ARG_ASSERT(3, (wType==f32 || wType==f64)); /* verify that weights are non-complex real numbers */
 
         switch(iType) {
-<<<<<<< HEAD
             case f64: *realVal = mean<double>(in, weights); break;
             case f32: *realVal = mean< float>(in, weights); break;
             case s32: *realVal = mean< float>(in, weights); break;
             case u32: *realVal = mean< float>(in, weights); break;
             case s64: *realVal = mean<double>(in, weights); break;
             case u64: *realVal = mean<double>(in, weights); break;
+            case s16: *realVal = mean< float>(in, weights); break;
+            case u16: *realVal = mean< float>(in, weights); break;
             case  u8: *realVal = mean< float>(in, weights); break;
             case  b8: *realVal = mean< float>(in, weights); break;
-=======
-            case f64: *realVal = mean<double, double>(in, weights); break;
-            case f32: *realVal = mean<float ,  float>(in, weights); break;
-            case s32: *realVal = mean<int   ,  float>(in, weights); break;
-            case u32: *realVal = mean<uint  ,  float>(in, weights); break;
-            case s64: *realVal = mean<intl  , double>(in, weights); break;
-            case u64: *realVal = mean<uintl , double>(in, weights); break;
-            case s16: *realVal = mean<short ,  float>(in, weights); break;
-            case u16: *realVal = mean<ushort,  float>(in, weights); break;
-            case  u8: *realVal = mean<uchar ,  float>(in, weights); break;
-            case  b8: *realVal = mean<char  ,  float>(in, weights); break;
->>>>>>> 31d24758
             case c32: {
                 cfloat tmp = mean<cfloat>(in, weights);
                 *realVal = real(tmp);
