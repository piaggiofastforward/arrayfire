/*******************************************************
 * Copyright (c) 2014, ArrayFire
 * All rights reserved.
 *
 * This file is distributed under 3-clause BSD license.
 * The complete license agreement can be obtained at:
 * http://arrayfire.com/licenses/BSD-3-Clause
 ********************************************************/

#include <complex>
#include <af/dim4.hpp>
#include <af/array.h>
#include <af/data.h>
#include <af/device.h>
#include <af/util.h>
#include <copy.hpp>
#include <err_common.hpp>
#include <backend.hpp>
#include <handle.hpp>
#include <random.hpp>
#include <math.hpp>
#include <range.hpp>
#include <iota.hpp>
#include <identity.hpp>
#include <diagonal.hpp>
#include <triangle.hpp>

using af::dim4;
using namespace detail;
using namespace std;

static inline dim4 verifyDims(const unsigned ndims, const dim_t * const dims)
{

    DIM_ASSERT(1, ndims >= 1);

    dim4 d(1, 1, 1, 1);

    for(unsigned i = 0; i < ndims; i++) {
        d[i] = dims[i];
        DIM_ASSERT(2, dims[i] >= 1);
    }

    return d;
}

af_err af_get_data_ptr(void *data, const af_array arr)
{
    try {
        af_dtype type = getInfo(arr).getType();
        switch(type) {
        case f32:   copyData(static_cast<float    *>(data), arr);  break;
        case c32:   copyData(static_cast<cfloat   *>(data), arr);  break;
        case f64:   copyData(static_cast<double   *>(data), arr);  break;
        case c64:   copyData(static_cast<cdouble  *>(data), arr);  break;
        case b8:    copyData(static_cast<char     *>(data), arr);  break;
        case s32:   copyData(static_cast<int      *>(data), arr);  break;
        case u32:   copyData(static_cast<unsigned *>(data), arr);  break;
        case u8:    copyData(static_cast<uchar    *>(data), arr);  break;
        case s64:   copyData(static_cast<intl     *>(data), arr);  break;
        case u64:   copyData(static_cast<uintl    *>(data), arr);  break;
        default:    TYPE_ERROR(1, type);
        }
    }
    CATCHALL
        return AF_SUCCESS;
}

//Strong Exception Guarantee
af_err af_create_array(af_array *result, const void * const data,
                       const unsigned ndims, const dim_t * const dims,
                       const af_dtype type)
{
    try {
        af_array out;
        AF_CHECK(af_init());

        dim4 d = verifyDims(ndims, dims);

        switch(type) {
        case f32:   out = createHandleFromData(d, static_cast<const float   *>(data)); break;
        case c32:   out = createHandleFromData(d, static_cast<const cfloat  *>(data)); break;
        case f64:   out = createHandleFromData(d, static_cast<const double  *>(data)); break;
        case c64:   out = createHandleFromData(d, static_cast<const cdouble *>(data)); break;
        case b8:    out = createHandleFromData(d, static_cast<const char    *>(data)); break;
        case s32:   out = createHandleFromData(d, static_cast<const int     *>(data)); break;
        case u32:   out = createHandleFromData(d, static_cast<const uint    *>(data)); break;
        case u8:    out = createHandleFromData(d, static_cast<const uchar   *>(data)); break;
        case s64:   out = createHandleFromData(d, static_cast<const intl    *>(data)); break;
        case u64:   out = createHandleFromData(d, static_cast<const uintl   *>(data)); break;
        default:    TYPE_ERROR(4, type);
        }
        std::swap(*result, out);
    }
    CATCHALL
        return AF_SUCCESS;
}

//Strong Exception Guarantee
af_err af_constant(af_array *result, const double value,
                   const unsigned ndims, const dim_t * const dims,
                   const af_dtype type)
{
    try {
        af_array out;
        AF_CHECK(af_init());

        dim4 d = verifyDims(ndims, dims);

        switch(type) {
        case f32:   out = createHandleFromValue<float  >(d, value); break;
        case c32:   out = createHandleFromValue<cfloat >(d, value); break;
        case f64:   out = createHandleFromValue<double >(d, value); break;
        case c64:   out = createHandleFromValue<cdouble>(d, value); break;
        case b8:    out = createHandleFromValue<char   >(d, value); break;
        case s32:   out = createHandleFromValue<int    >(d, value); break;
        case u32:   out = createHandleFromValue<uint   >(d, value); break;
        case u8:    out = createHandleFromValue<uchar  >(d, value); break;
        case s64:   out = createHandleFromValue<intl   >(d, value); break;
        case u64:   out = createHandleFromValue<uintl  >(d, value); break;
        default:    TYPE_ERROR(4, type);
        }
        std::swap(*result, out);
    }
    CATCHALL
        return AF_SUCCESS;
}

template<typename To, typename Ti>
static inline af_array createCplx(dim4 dims, const Ti real, const Ti imag)
{
    To cval = scalar<To, Ti>(real, imag);
    af_array out = getHandle(createValueArray<To>(dims, cval));
    return out;
}

af_err af_constant_complex(af_array *result, const double real, const double imag,
                           const unsigned ndims, const dim_t * const dims, af_dtype type)
{
    try {
        af_array out;
        AF_CHECK(af_init());

        dim4 d = verifyDims(ndims, dims);

        switch (type) {
        case c32: out = createCplx<cfloat , float >(d, real, imag); break;
        case c64: out = createCplx<cdouble, double>(d, real, imag); break;
        default:   TYPE_ERROR(5, type);
        }

        std::swap(*result, out);
    }
    CATCHALL
    return AF_SUCCESS;
}

af_err af_constant_long(af_array *result, const intl val,
                        const unsigned ndims, const dim_t * const dims)
{
    try {
        af_array out;
        AF_CHECK(af_init());

        dim4 d = verifyDims(ndims, dims);

        out = getHandle(createValueArray<intl>(d, val));

        std::swap(*result, out);
    } CATCHALL;

    return AF_SUCCESS;
}

af_err af_constant_ulong(af_array *result, const uintl val,
                         const unsigned ndims, const dim_t * const dims)
{
    try {
        af_array out;
        AF_CHECK(af_init());

        dim4 d = verifyDims(ndims, dims);
        out = getHandle(createValueArray<uintl>(d, val));

        std::swap(*result, out);
    } CATCHALL;

    return AF_SUCCESS;
}

//Strong Exception Guarantee
af_err af_create_handle(af_array *result, const unsigned ndims, const dim_t * const dims,
                        const af_dtype type)
{
    try {
        af_array out;
        AF_CHECK(af_init());

        dim4 d((size_t)dims[0]);
        for(unsigned i = 1; i < ndims; i++) {
            d[i] = dims[i];
        }

        switch(type) {
        case f32:   out = createHandle<float  >(d); break;
        case c32:   out = createHandle<cfloat >(d); break;
        case f64:   out = createHandle<double >(d); break;
        case c64:   out = createHandle<cdouble>(d); break;
        case b8:    out = createHandle<char   >(d); break;
        case s32:   out = createHandle<int    >(d); break;
        case u32:   out = createHandle<uint   >(d); break;
        case u8:    out = createHandle<uchar  >(d); break;
        case s64:   out = createHandle<intl   >(d); break;
        case u64:   out = createHandle<uintl  >(d); break;
        default:    TYPE_ERROR(3, type);
        }
        std::swap(*result, out);
    }
    CATCHALL
    return AF_SUCCESS;
}

//Strong Exception Guarantee
af_err af_copy_array(af_array *out, const af_array in)
{
    try {
        ArrayInfo info = getInfo(in);
        const af_dtype type = info.getType();

        af_array res;
        switch(type) {
        case f32:   res = copyArray<float   >(in); break;
        case c32:   res = copyArray<cfloat  >(in); break;
        case f64:   res = copyArray<double  >(in); break;
        case c64:   res = copyArray<cdouble >(in); break;
        case b8:    res = copyArray<char    >(in); break;
        case s32:   res = copyArray<int     >(in); break;
        case u32:   res = copyArray<uint    >(in); break;
        case u8:    res = copyArray<uchar   >(in); break;
        case s64:   res = copyArray<intl    >(in); break;
        case u64:   res = copyArray<uintl   >(in); break;
        default:    TYPE_ERROR(1, type);
        }
        std::swap(*out, res);
    }
    CATCHALL
    return AF_SUCCESS;
}

template<typename T>
static inline af_array randn_(const af::dim4 &dims)
{
    return getHandle(randn<T>(dims));
}

template<typename T>
static inline af_array randu_(const af::dim4 &dims)
{
    return getHandle(randu<T>(dims));
}

template<typename T>
static inline af_array identity_(const af::dim4 &dims)
{
    return getHandle(detail::identity<T>(dims));
}

af_err af_randu(af_array *out, const unsigned ndims, const dim_t * const dims, const af_dtype type)
{
    try {
        af_array result;
        AF_CHECK(af_init());

        dim4 d = verifyDims(ndims, dims);

        switch(type) {
        case f32:   result = randu_<float  >(d);    break;
        case c32:   result = randu_<cfloat >(d);    break;
        case f64:   result = randu_<double >(d);    break;
        case c64:   result = randu_<cdouble>(d);    break;
        case s32:   result = randu_<int    >(d);    break;
        case u32:   result = randu_<uint   >(d);    break;
        case u8:    result = randu_<uchar  >(d);    break;
        case b8:    result = randu_<char  >(d);    break;
        default:    TYPE_ERROR(3, type);
        }
        std::swap(*out, result);
    }
    CATCHALL
    return AF_SUCCESS;
}

af_err af_randn(af_array *out, const unsigned ndims, const dim_t * const dims, const af_dtype type)
{
    try {
        af_array result;
        AF_CHECK(af_init());

        dim4 d = verifyDims(ndims, dims);

        switch(type) {
        case f32:   result = randn_<float  >(d);    break;
        case c32:   result = randn_<cfloat >(d);    break;
        case f64:   result = randn_<double >(d);    break;
        case c64:   result = randn_<cdouble>(d);    break;
        default:    TYPE_ERROR(3, type);
        }
        std::swap(*out, result);
    }
    CATCHALL
    return AF_SUCCESS;
}

af_err af_set_seed(const uintl seed)
{
    try {
        setSeed(seed);
    } CATCHALL;
    return AF_SUCCESS;
}

af_err af_get_seed(uintl *seed)
{
    try {
        *seed = getSeed();
    } CATCHALL;
    return AF_SUCCESS;
}

af_err af_identity(af_array *out, const unsigned ndims, const dim_t * const dims, const af_dtype type)
{
    try {
        af_array result;
        AF_CHECK(af_init());

        dim4 d = verifyDims(ndims, dims);

        switch(type) {
        case f32:   result = identity_<float  >(d);    break;
        case c32:   result = identity_<cfloat >(d);    break;
        case f64:   result = identity_<double >(d);    break;
        case c64:   result = identity_<cdouble>(d);    break;
        case s32:   result = identity_<int    >(d);    break;
        case u32:   result = identity_<uint   >(d);    break;
        case u8:    result = identity_<uchar  >(d);    break;
        case u64:   result = identity_<uintl  >(d);    break;
        case s64:   result = identity_<intl   >(d);    break;
            // Removed because of bool type. Functions implementations exist.
        case b8:    result = identity_<char   >(d);    break;
        default:    TYPE_ERROR(3, type);
        }
        std::swap(*out, result);
    }
    CATCHALL
    return AF_SUCCESS;
}

af_err af_release_array(af_array arr)
{
    try {
        af_dtype type = getInfo(arr).getType();

        switch(type) {
        case f32:   releaseHandle<float   >(arr); break;
        case c32:   releaseHandle<cfloat  >(arr); break;
        case f64:   releaseHandle<double  >(arr); break;
        case c64:   releaseHandle<cdouble >(arr); break;
        case b8:    releaseHandle<char    >(arr); break;
        case s32:   releaseHandle<int     >(arr); break;
        case u32:   releaseHandle<uint    >(arr); break;
        case u8:    releaseHandle<uchar   >(arr); break;
        case s64:   releaseHandle<intl    >(arr); break;
        case u64:   releaseHandle<uintl   >(arr); break;
        default:    TYPE_ERROR(0, type);
        }
    }
    CATCHALL

    return AF_SUCCESS;
}


template<typename T>
static af_array retainHandle(const af_array in)
{
    detail::Array<T> *A = reinterpret_cast<detail::Array<T> *>(in);
    detail::Array<T> *out = detail::initArray<T>();
    *out= *A;
    return reinterpret_cast<af_array>(out);
}

af_array retain(const af_array in)
{
<<<<<<< HEAD
    af_dtype ty = getInfo(in).getType();
    switch(ty) {
    case f32: return weakCopyHandle<float           >(in);
    case f64: return weakCopyHandle<double          >(in);
    case s32: return weakCopyHandle<int             >(in);
    case u32: return weakCopyHandle<uint            >(in);
    case u8:  return weakCopyHandle<uchar           >(in);
    case c32: return weakCopyHandle<detail::cfloat  >(in);
    case c64: return weakCopyHandle<detail::cdouble >(in);
    case b8:  return weakCopyHandle<char            >(in);
    case s64: return weakCopyHandle<intl            >(in);
    case u64: return weakCopyHandle<uintl           >(in);
=======
    switch(getInfo(in).getType()) {
    case f32: return retainHandle<float           >(in);
    case f64: return retainHandle<double          >(in);
    case s32: return retainHandle<int             >(in);
    case u32: return retainHandle<uint            >(in);
    case u8:  return retainHandle<uchar           >(in);
    case c32: return retainHandle<detail::cfloat  >(in);
    case c64: return retainHandle<detail::cdouble >(in);
    case b8:  return retainHandle<char            >(in);
    case s64: return retainHandle<intl            >(in);
    case u64: return retainHandle<uintl           >(in);
>>>>>>> ba750317
    default:
        TYPE_ERROR(1, ty);
    }
}

af_err af_retain_array(af_array *out, const af_array in)
{
    try {
        *out = retain(in);
    }
    CATCHALL;
    return AF_SUCCESS;
}

template<typename T>
static inline af_array range_(const dim4& d, const int seq_dim)
{
    return getHandle(range<T>(d, seq_dim));
}

//Strong Exception Guarantee
af_err af_range(af_array *result, const unsigned ndims, const dim_t * const dims,
               const int seq_dim, const af_dtype type)
{
    try {
        af_array out;
        AF_CHECK(af_init());

        dim4 d = verifyDims(ndims, dims);

        switch(type) {
        case f32:   out = range_<float  >(d, seq_dim); break;
        case f64:   out = range_<double >(d, seq_dim); break;
        case s32:   out = range_<int    >(d, seq_dim); break;
        case u32:   out = range_<uint   >(d, seq_dim); break;
        case u8:    out = range_<uchar  >(d, seq_dim); break;
        default:    TYPE_ERROR(4, type);
        }
        std::swap(*result, out);
    }
    CATCHALL
    return AF_SUCCESS;
}

template<typename T>
static inline af_array iota_(const dim4 &dims, const dim4 &tile_dims)
{
    return getHandle(iota<T>(dims, tile_dims));
}

//Strong Exception Guarantee
af_err af_iota(af_array *result, const unsigned ndims, const dim_t * const dims,
               const unsigned t_ndims, const dim_t * const tdims, const af_dtype type)
{
    try {
        af_array out;
        AF_CHECK(af_init());

        DIM_ASSERT(1, ndims > 0 && ndims <= 4);
        DIM_ASSERT(3, t_ndims > 0 && t_ndims <= 4);
        dim4 d;
        dim4 t;
        for(unsigned i = 0; i < 4; i++) {
            d[i] = dims[i];
            DIM_ASSERT(2, d[i] >= 1);
        }
        for(unsigned i = 0; i < 4; i++) {
            t[i] = tdims[i];
            DIM_ASSERT(4, t[i] >= 1);
        }

        switch(type) {
        case f32:   out = iota_<float  >(d, t); break;
        case f64:   out = iota_<double >(d, t); break;
        case s32:   out = iota_<int    >(d, t); break;
        case u32:   out = iota_<uint   >(d, t); break;
        case u8:    out = iota_<uchar  >(d, t); break;
        default:    TYPE_ERROR(4, type);
        }
        std::swap(*result, out);
    }
    CATCHALL
    return AF_SUCCESS;
}

#undef INSTANTIATE
#define INSTANTIATE(fn1, fn2)                   \
    af_err fn1(bool *result, const af_array in) \
    {                                           \
        try {                                   \
            ArrayInfo info = getInfo(in);       \
            *result = info.fn2();               \
        }                                       \
        CATCHALL                                \
            return AF_SUCCESS;                  \
    }

INSTANTIATE(af_is_empty       , isEmpty       )
INSTANTIATE(af_is_scalar      , isScalar      )
INSTANTIATE(af_is_row         , isRow         )
INSTANTIATE(af_is_column      , isColumn      )
INSTANTIATE(af_is_vector      , isVector      )
INSTANTIATE(af_is_complex     , isComplex     )
INSTANTIATE(af_is_real        , isReal        )
INSTANTIATE(af_is_double      , isDouble      )
INSTANTIATE(af_is_single      , isSingle      )
INSTANTIATE(af_is_realfloating, isRealFloating)
INSTANTIATE(af_is_floating    , isFloating    )
INSTANTIATE(af_is_integer     , isInteger     )
INSTANTIATE(af_is_bool        , isBool        )

#undef INSTANTIATE

af_err af_get_dims(dim_t *d0, dim_t *d1, dim_t *d2, dim_t *d3,
                   const af_array in)
{
    try {
        ArrayInfo info = getInfo(in);
        *d0 = info.dims()[0];
        *d1 = info.dims()[1];
        *d2 = info.dims()[2];
        *d3 = info.dims()[3];
    }
    CATCHALL
    return AF_SUCCESS;
}

af_err af_get_numdims(unsigned *nd, const af_array in)
{
    try {
        ArrayInfo info = getInfo(in);
        *nd = info.ndims();
    }
    CATCHALL
    return AF_SUCCESS;
}

template<typename T>
static inline void eval(af_array arr)
{
    evalArray(getArray<T>(arr));
    return;
}

af_err af_eval(af_array arr)
{
    try {
        af_dtype type = getInfo(arr).getType();
        switch (type) {
        case f32: eval<float  >(arr); break;
        case f64: eval<double >(arr); break;
        case c32: eval<cfloat >(arr); break;
        case c64: eval<cdouble>(arr); break;
        case s32: eval<int    >(arr); break;
        case u32: eval<uint   >(arr); break;
        case u8 : eval<uchar  >(arr); break;
        case b8 : eval<char   >(arr); break;
        case s64: eval<intl   >(arr); break;
        case u64: eval<uintl  >(arr); break;
        default:
            TYPE_ERROR(0, type);
        }
    } CATCHALL;

    return AF_SUCCESS;
}

template<typename T>
static inline af_array diagCreate(const af_array in, const int num)
{
    return getHandle(diagCreate<T>(getArray<T>(in), num));
}

template<typename T>
static inline af_array diagExtract(const af_array in, const int num)
{
    return getHandle(diagExtract<T>(getArray<T>(in), num));
}

af_err af_diag_create(af_array *out, const af_array in, const int num)
{
    try {
        ArrayInfo in_info = getInfo(in);
        DIM_ASSERT(1, in_info.ndims() <= 2);
        af_dtype type = in_info.getType();

        af_array result;
        switch(type) {
        case f32:   result = diagCreate<float  >(in, num);    break;
        case c32:   result = diagCreate<cfloat >(in, num);    break;
        case f64:   result = diagCreate<double >(in, num);    break;
        case c64:   result = diagCreate<cdouble>(in, num);    break;
        case s32:   result = diagCreate<int    >(in, num);    break;
        case u32:   result = diagCreate<uint   >(in, num);    break;
        case s64:   result = diagCreate<intl   >(in, num);    break;
        case u64:   result = diagCreate<uintl  >(in, num);    break;
        case u8:    result = diagCreate<uchar  >(in, num);    break;
            // Removed because of bool type. Functions implementations exist.
        case b8:    result = diagCreate<char   >(in, num);    break;
        default:    TYPE_ERROR(1, type);
        }

        std::swap(*out, result);
    } CATCHALL;
    return AF_SUCCESS;
}

af_err af_diag_extract(af_array *out, const af_array in, const int num)
{

    try {
        ArrayInfo in_info = getInfo(in);
        DIM_ASSERT(1, in_info.ndims() >= 2);
        af_dtype type = in_info.getType();

        af_array result;
        switch(type) {
        case f32:   result = diagExtract<float  >(in, num);    break;
        case c32:   result = diagExtract<cfloat >(in, num);    break;
        case f64:   result = diagExtract<double >(in, num);    break;
        case c64:   result = diagExtract<cdouble>(in, num);    break;
        case s32:   result = diagExtract<int    >(in, num);    break;
        case u32:   result = diagExtract<uint   >(in, num);    break;
        case s64:   result = diagExtract<intl   >(in, num);    break;
        case u64:   result = diagExtract<uintl  >(in, num);    break;
        case u8:    result = diagExtract<uchar  >(in, num);    break;
            // Removed because of bool type. Functions implementations exist.
        case b8:    result = diagExtract<char   >(in, num);    break;
        default:    TYPE_ERROR(1, type);
        }

        std::swap(*out, result);
    } CATCHALL;

    return AF_SUCCESS;
}

template<typename T>
void write_array(af_array arr, const T * const data, const size_t bytes, af_source src)
{
    if(src == afHost) {
        writeHostDataArray(getWritableArray<T>(arr), data, bytes);
    } else {
        writeDeviceDataArray(getWritableArray<T>(arr), data, bytes);
    }
    return;
}

af_err af_write_array(af_array arr, const void *data, const size_t bytes, af_source src)
{
    try {
        af_dtype type = getInfo(arr).getType();
        //DIM_ASSERT(2, bytes <= getInfo(arr).bytes());

        switch(type) {
        case f32:   write_array(arr, static_cast<const float   *>(data), bytes, src); break;
        case c32:   write_array(arr, static_cast<const cfloat  *>(data), bytes, src); break;
        case f64:   write_array(arr, static_cast<const double  *>(data), bytes, src); break;
        case c64:   write_array(arr, static_cast<const cdouble *>(data), bytes, src); break;
        case b8:    write_array(arr, static_cast<const char    *>(data), bytes, src); break;
        case s32:   write_array(arr, static_cast<const int     *>(data), bytes, src); break;
        case u32:   write_array(arr, static_cast<const uint    *>(data), bytes, src); break;
        case u8:    write_array(arr, static_cast<const uchar   *>(data), bytes, src); break;
        case s64:   write_array(arr, static_cast<const intl    *>(data), bytes, src); break;
        case u64:   write_array(arr, static_cast<const uintl   *>(data), bytes, src); break;
        default:    TYPE_ERROR(4, type);
        }
    }
    CATCHALL
        return AF_SUCCESS;
}

template<typename T, bool is_upper>
af_array triangle(const af_array in)
{
    return getHandle(triangle<T, is_upper>(getArray<T>(in)));
}

af_err af_lower(af_array *out, const af_array in)
{
    try {
        af_dtype type = getInfo(in).getType();
        af_array res;
        switch(type) {
        case f32: res = triangle<float   , false>(in); break;
        case f64: res = triangle<double  , false>(in); break;
        case c32: res = triangle<cfloat  , false>(in); break;
        case c64: res = triangle<cdouble , false>(in); break;
        case s32: res = triangle<int     , false>(in); break;
        case s64: res = triangle<intl    , false>(in); break;
        case u32: res = triangle<uint    , false>(in); break;
        case u64: res = triangle<uintl   , false>(in); break;
        case u8 : res = triangle<uchar   , false>(in); break;
        case b8 : res = triangle<char    , false>(in); break;
        }
        std::swap(*out, res);
    }
    CATCHALL
        return AF_SUCCESS;
}


af_err af_upper(af_array *out, const af_array in)
{
    try {
        af_dtype type = getInfo(in).getType();
        af_array res;
        switch(type) {
        case f32: res = triangle<float   , true>(in); break;
        case f64: res = triangle<double  , true>(in); break;
        case c32: res = triangle<cfloat  , true>(in); break;
        case c64: res = triangle<cdouble , true>(in); break;
        case s32: res = triangle<int     , true>(in); break;
        case s64: res = triangle<intl    , true>(in); break;
        case u32: res = triangle<uint    , true>(in); break;
        case u64: res = triangle<uintl   , true>(in); break;
        case u8 : res = triangle<uchar   , true>(in); break;
        case b8 : res = triangle<char    , true>(in); break;
        }
        std::swap(*out, res);
    }
    CATCHALL
        return AF_SUCCESS;
}<|MERGE_RESOLUTION|>--- conflicted
+++ resolved
@@ -391,21 +391,8 @@
 
 af_array retain(const af_array in)
 {
-<<<<<<< HEAD
     af_dtype ty = getInfo(in).getType();
     switch(ty) {
-    case f32: return weakCopyHandle<float           >(in);
-    case f64: return weakCopyHandle<double          >(in);
-    case s32: return weakCopyHandle<int             >(in);
-    case u32: return weakCopyHandle<uint            >(in);
-    case u8:  return weakCopyHandle<uchar           >(in);
-    case c32: return weakCopyHandle<detail::cfloat  >(in);
-    case c64: return weakCopyHandle<detail::cdouble >(in);
-    case b8:  return weakCopyHandle<char            >(in);
-    case s64: return weakCopyHandle<intl            >(in);
-    case u64: return weakCopyHandle<uintl           >(in);
-=======
-    switch(getInfo(in).getType()) {
     case f32: return retainHandle<float           >(in);
     case f64: return retainHandle<double          >(in);
     case s32: return retainHandle<int             >(in);
@@ -416,7 +403,6 @@
     case b8:  return retainHandle<char            >(in);
     case s64: return retainHandle<intl            >(in);
     case u64: return retainHandle<uintl           >(in);
->>>>>>> ba750317
     default:
         TYPE_ERROR(1, ty);
     }
