--- conflicted
+++ resolved
@@ -168,87 +168,6 @@
     return getHandle(detail::identity<T>(dims));
 }
 
-<<<<<<< HEAD
-=======
-af_err af_randu(af_array *out, const unsigned ndims, const dim_t * const dims, const af_dtype type)
-{
-    try {
-        af_array result;
-        AF_CHECK(af_init());
-
-        dim4 d(1, 1, 1, 1);
-        if(ndims <= 0) {
-            dim_t my_dims[] = {0, 0, 0, 0};
-            return af_create_handle(out, AF_MAX_DIMS, my_dims, type);
-        } else {
-            d = verifyDims(ndims, dims);
-        }
-
-        switch(type) {
-        case f32:   result = randu_<float  >(d);    break;
-        case c32:   result = randu_<cfloat >(d);    break;
-        case f64:   result = randu_<double >(d);    break;
-        case c64:   result = randu_<cdouble>(d);    break;
-        case s32:   result = randu_<int    >(d);    break;
-        case u32:   result = randu_<uint   >(d);    break;
-        case s64:   result = randu_<intl   >(d);    break;
-        case u64:   result = randu_<uintl  >(d);    break;
-        case s16:   result = randu_<short  >(d);    break;
-        case u16:   result = randu_<ushort >(d);    break;
-        case u8:    result = randu_<uchar  >(d);    break;
-        case b8:    result = randu_<char  >(d);    break;
-        default:    TYPE_ERROR(3, type);
-        }
-        std::swap(*out, result);
-    }
-    CATCHALL
-    return AF_SUCCESS;
-}
-
-af_err af_randn(af_array *out, const unsigned ndims, const dim_t * const dims, const af_dtype type)
-{
-    try {
-        af_array result;
-        AF_CHECK(af_init());
-
-        dim4 d(1, 1, 1, 1);
-        if(ndims <= 0) {
-            dim_t my_dims[] = {0, 0, 0, 0};
-            return af_create_handle(out, AF_MAX_DIMS, my_dims, type);
-        } else {
-            d = verifyDims(ndims, dims);
-        }
-
-        switch(type) {
-        case f32:   result = randn_<float  >(d);    break;
-        case c32:   result = randn_<cfloat >(d);    break;
-        case f64:   result = randn_<double >(d);    break;
-        case c64:   result = randn_<cdouble>(d);    break;
-        default:    TYPE_ERROR(3, type);
-        }
-        std::swap(*out, result);
-    }
-    CATCHALL
-    return AF_SUCCESS;
-}
-
-af_err af_set_seed(const uintl seed)
-{
-    try {
-        setSeed(seed);
-    } CATCHALL;
-    return AF_SUCCESS;
-}
-
-af_err af_get_seed(uintl *seed)
-{
-    try {
-        *seed = getSeed();
-    } CATCHALL;
-    return AF_SUCCESS;
-}
-
->>>>>>> 73ed507a
 af_err af_identity(af_array *out, const unsigned ndims, const dim_t * const dims, const af_dtype type)
 {
     try {
