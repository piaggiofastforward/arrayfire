/*******************************************************
 * Copyright (c) 2014, ArrayFire
 * All rights reserved.
 *
 * This file is distributed under 3-clause BSD license.
 * The complete license agreement can be obtained at:
 * http://arrayfire.com/licenses/BSD-3-Clause
 ********************************************************/

#include <af/dim4.hpp>
#include <af/image.h>
#include <err_common.hpp>
#include <handle.hpp>
#include <backend.hpp>
#include <histogram.hpp>

using af::dim4;
using namespace detail;

template<typename inType,typename outType>
static inline af_array histogram(const af_array in, const unsigned &nbins,
                                 const double &minval, const double &maxval,
                                 const bool islinear)
{
    if (islinear)
        return getHandle(histogram<inType,outType, true>(getArray<inType>(in),nbins,minval,maxval));
    else
        return getHandle(histogram<inType,outType, false>(getArray<inType>(in),nbins,minval,maxval));
}

af_err af_histogram(af_array *out, const af_array in,
                    const unsigned nbins, const double minval, const double maxval)
{
    try {
        ArrayInfo info = getInfo(in);
        af_dtype type  = info.getType();

        af_array output;
        switch(type) {
<<<<<<< HEAD
            case f32: output = histogram<float , uint>(in, nbins, minval, maxval); break;
            case f64: output = histogram<double, uint>(in, nbins, minval, maxval); break;
            case b8 : output = histogram<char  , uint>(in, nbins, minval, maxval); break;
            case s32: output = histogram<int   , uint>(in, nbins, minval, maxval); break;
            case u32: output = histogram<uint  , uint>(in, nbins, minval, maxval); break;
            case s16: output = histogram<short , uint>(in, nbins, minval, maxval); break;
            case u16: output = histogram<ushort, uint>(in, nbins, minval, maxval); break;
            case u8 : output = histogram<uchar , uint>(in, nbins, minval, maxval); break;
=======
            case f32: output = histogram<float , uint>(in, nbins, minval, maxval, info.isLinear()); break;
            case f64: output = histogram<double, uint>(in, nbins, minval, maxval, info.isLinear()); break;
            case b8 : output = histogram<char  , uint>(in, nbins, minval, maxval, info.isLinear()); break;
            case s32: output = histogram<int   , uint>(in, nbins, minval, maxval, info.isLinear()); break;
            case u32: output = histogram<uint  , uint>(in, nbins, minval, maxval, info.isLinear()); break;
            case u8 : output = histogram<uchar , uint>(in, nbins, minval, maxval, info.isLinear()); break;
>>>>>>> 77128bbc
            default : TYPE_ERROR(1, type);
        }
        std::swap(*out,output);
    }
    CATCHALL;

    return AF_SUCCESS;
}<|MERGE_RESOLUTION|>--- conflicted
+++ resolved
@@ -37,23 +37,14 @@
 
         af_array output;
         switch(type) {
-<<<<<<< HEAD
-            case f32: output = histogram<float , uint>(in, nbins, minval, maxval); break;
-            case f64: output = histogram<double, uint>(in, nbins, minval, maxval); break;
-            case b8 : output = histogram<char  , uint>(in, nbins, minval, maxval); break;
-            case s32: output = histogram<int   , uint>(in, nbins, minval, maxval); break;
-            case u32: output = histogram<uint  , uint>(in, nbins, minval, maxval); break;
-            case s16: output = histogram<short , uint>(in, nbins, minval, maxval); break;
-            case u16: output = histogram<ushort, uint>(in, nbins, minval, maxval); break;
-            case u8 : output = histogram<uchar , uint>(in, nbins, minval, maxval); break;
-=======
             case f32: output = histogram<float , uint>(in, nbins, minval, maxval, info.isLinear()); break;
             case f64: output = histogram<double, uint>(in, nbins, minval, maxval, info.isLinear()); break;
             case b8 : output = histogram<char  , uint>(in, nbins, minval, maxval, info.isLinear()); break;
             case s32: output = histogram<int   , uint>(in, nbins, minval, maxval, info.isLinear()); break;
             case u32: output = histogram<uint  , uint>(in, nbins, minval, maxval, info.isLinear()); break;
+            case s16: output = histogram<short , uint>(in, nbins, minval, maxval, info.isLinear()); break;
+            case u16: output = histogram<ushort, uint>(in, nbins, minval, maxval, info.isLinear()); break;
             case u8 : output = histogram<uchar , uint>(in, nbins, minval, maxval, info.isLinear()); break;
->>>>>>> 77128bbc
             default : TYPE_ERROR(1, type);
         }
         std::swap(*out,output);
