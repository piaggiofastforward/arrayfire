/*******************************************************
 * Copyright (c) 2014, ArrayFire
 * All rights reserved.
 *
 * This file is distributed under 3-clause BSD license.
 * The complete license agreement can be obtained at:
 * http://arrayfire.com/licenses/BSD-3-Clause
 ********************************************************/

#include <complex>
#include <af/dim4.hpp>
#include <af/array.h>
#include <af/data.h>
#include <af/device.h>
#include <af/util.h>
#include <copy.hpp>
#include <err_common.hpp>
#include <backend.hpp>
#include <handle.hpp>
#include <random.hpp>
#include <math.hpp>
#include <complex.hpp>
#include <iota.hpp>

using af::dim4;
using namespace detail;
using namespace std;

af_err af_get_data_ptr(void *data, const af_array arr)
{
    af_err ret = AF_SUCCESS;

    try {
        af_dtype type;
        af_get_type(&type, arr);
        switch(type) {
        case f32:   copyData(static_cast<float    *>(data), arr);  break;
        case c32:   copyData(static_cast<cfloat   *>(data), arr);  break;
        case f64:   copyData(static_cast<double   *>(data), arr);  break;
        case c64:   copyData(static_cast<cdouble  *>(data), arr);  break;
        case b8:    copyData(static_cast<char     *>(data), arr);  break;
        case s32:   copyData(static_cast<int      *>(data), arr);  break;
        case u32:   copyData(static_cast<unsigned *>(data), arr);  break;
        case u8:    copyData(static_cast<uchar    *>(data), arr);  break;
        default:    ret  = AF_ERR_RUNTIME;                         break;
        }
    }
    CATCHALL
        return ret;
}

//Strong Exception Guarantee
af_err af_create_array(af_array *result, const void * const data,
                       const unsigned ndims, const dim_type * const dims,
                       const af_dtype type)
{
    af_init();
    af_err ret = AF_ERR_ARG;
    af_array out;
    try {
        dim4 d((size_t)dims[0]);
        for(unsigned i = 1; i < ndims; i++) {
            d[i] = dims[i];
        }
        switch(type) {
        case f32:   out = createHandle(d, static_cast<const float   *>(data)); break;
        case c32:   out = createHandle(d, static_cast<const cfloat  *>(data)); break;
        case f64:   out = createHandle(d, static_cast<const double  *>(data)); break;
        case c64:   out = createHandle(d, static_cast<const cdouble *>(data)); break;
        case b8:    out = createHandle(d, static_cast<const char    *>(data)); break;
        case s32:   out = createHandle(d, static_cast<const int     *>(data)); break;
        case u32:   out = createHandle(d, static_cast<const uint    *>(data)); break;
        case u8:    out = createHandle(d, static_cast<const uchar   *>(data)); break;
        default:    ret = AF_ERR_NOT_SUPPORTED;    break;
        }
        std::swap(*result, out);
        ret = AF_SUCCESS;
    }
    CATCHALL
        return ret;
}

//Strong Exception Guarantee
af_err af_constant(af_array *result, const double value,
                   const unsigned ndims, const dim_type * const dims,
                   const af_dtype type)
{
    af_init();
    af_err ret = AF_ERR_ARG;
    af_array out;
    try {
        dim4 d((size_t)dims[0]);
        for(unsigned i = 1; i < ndims; i++) {
            d[i] = dims[i];
        }
        switch(type) {
        case f32:   out = createHandle<float  >(d, value); break;
        case c32:   out = createHandle<cfloat >(d, value); break;
        case f64:   out = createHandle<double >(d, value); break;
        case c64:   out = createHandle<cdouble>(d, value); break;
        case b8:    out = createHandle<char   >(d, value); break;
        case s32:   out = createHandle<int    >(d, value); break;
        case u32:   out = createHandle<uint   >(d, value); break;
        case u8:    out = createHandle<uchar  >(d, value); break;
        default:    ret = AF_ERR_NOT_SUPPORTED;    break;
        }
        std::swap(*result, out);
        ret = AF_SUCCESS;
    }
    CATCHALL
        return ret;
}

template<typename To, typename Ti>
static inline af_array createCplx(dim4 dims, const Ti real, const Ti imag)
{
    Array<Ti> *Real = createValueArray<Ti>(dims, real);
    Array<Ti> *Imag = createValueArray<Ti>(dims, imag);
    Array<To> *Cplx = cplx<To, Ti>(*Real, *Imag);
    af_array out = getHandle(*Cplx);

    destroyArray(*Real);
    destroyArray(*Imag);

    return out;
}

af_err af_constant_complex(af_array *result, const double real, const double imag,
                           const unsigned ndims, const dim_type * const dims, af_dtype type)
{
    af_init();
    af_err ret = AF_ERR_ARG;
    af_array out;
    try {

        dim4 d((size_t)dims[0]);
        for(unsigned i = 1; i < ndims; i++) {
            d[i] = dims[i];
        }

<<<<<<< HEAD
af_err af_constant_c32(af_array *result, const void* value,
                       const unsigned ndims, const dim_type * const dims)
{
    af_init();
    af_err ret = AF_ERR_ARG;
    af_array out_real;
    af_array out_imag;
    af_array out;
    try {
        cfloat cval = *(cfloat*)value;
        dim4 d((size_t)dims[0]);
        for(unsigned i = 1; i < ndims; i++) {
            d[i] = dims[i];
=======
        switch (type) {
        case c32: out = createCplx<cfloat , float >(d, real, imag); break;
        case c64: out = createCplx<cdouble, double>(d, real, imag); break;
        default:   TYPE_ERROR(1, type);
>>>>>>> 28c12381
        }

        std::swap(*result, out);
        ret = AF_SUCCESS;
    }
    CATCHALL
    return ret;
}

//Strong Exception Guarantee
af_err af_create_handle(af_array *result, const unsigned ndims, const dim_type * const dims,
                        const af_dtype type)
{
    af_init();
    af_err ret = AF_ERR_ARG;
    af_array out;
    try {
        dim4 d((size_t)dims[0]);
        for(unsigned i = 1; i < ndims; i++) {
            d[i] = dims[i];
        }
        switch(type) {
        case f32:   out = createHandle<float  >(d); break;
        case c32:   out = createHandle<cfloat >(d); break;
        case f64:   out = createHandle<double >(d); break;
        case c64:   out = createHandle<cdouble>(d); break;
        case b8:    out = createHandle<char   >(d); break;
        case s32:   out = createHandle<int    >(d); break;
        case u32:   out = createHandle<uint   >(d); break;
        case u8:    out = createHandle<uchar  >(d); break;
        default:    ret = AF_ERR_NOT_SUPPORTED;     break;
        }
        std::swap(*result, out);
        ret = AF_SUCCESS;
    }
    CATCHALL
    return ret;
}

//Strong Exception Guarantee
af_err af_copy_array(af_array *out, const af_array in)
{
    ArrayInfo info = getInfo(in);
    const unsigned ndims = info.ndims();
    const af::dim4 dims = info.dims();
    const af_dtype type = info.getType();

    af_err ret = AF_ERR_ARG;

    ret = af_create_handle(out, ndims, dims.get(), type);
    if(ret != AF_SUCCESS) {
        return ret;
    }

    try {
        switch(type) {
        case f32:   copyArray<float   >(out, in); break;
        case c32:   copyArray<cfloat  >(out, in); break;
        case f64:   copyArray<double  >(out, in); break;
        case c64:   copyArray<cdouble >(out, in); break;
        case b8:    copyArray<char    >(out, in); break;
        case s32:   copyArray<int     >(out, in); break;
        case u32:   copyArray<unsigned>(out, in); break;
        case u8:    copyArray<uchar   >(out, in); break;
        default:    ret = AF_ERR_NOT_SUPPORTED;   break;
        }
    }
    CATCHALL
    return ret;
}

template<typename T>
static inline af_array randn_(const af::dim4 &dims)
{
    return getHandle(*randn<T>(dims));
}

template<typename T>
static inline af_array randu_(const af::dim4 &dims)
{
    return getHandle(*randu<T>(dims));
}

af_err af_randu(af_array *out, const unsigned ndims, const dim_type * const dims, const af_dtype type)
{
    af_init();
    af_err ret = AF_SUCCESS;
    af_array result;
    try {
        dim4 d((size_t)dims[0]);
        for(unsigned i = 1; i < ndims; i++) {
            d[i] = dims[i];
            if(d[i] < 1) {
                return AF_ERR_ARG;
            }
        }
        switch(type) {
            case f32:   result = randu_<float  >(d);    break;
            case c32:   result = randu_<cfloat >(d);    break;
            case f64:   result = randu_<double >(d);    break;
            case c64:   result = randu_<cdouble>(d);    break;
            case s32:   result = randu_<int    >(d);    break;
            case u32:   result = randu_<uint   >(d);    break;
            case u8:    result = randu_<uchar  >(d);    break;
            // Removed because of bool type. Functions implementations exist.
            //case b8:    result = randu_<char   >(d);    break;
            default:    ret    = AF_ERR_NOT_SUPPORTED; break;
        }
        if(ret == AF_SUCCESS)
            std::swap(*out, result);
    }
    CATCHALL
    return ret;
}

af_err af_randn(af_array *out, const unsigned ndims, const dim_type * const dims, const af_dtype type)
{
    af_init();
    af_err ret = AF_SUCCESS;
    af_array result;
    try {
        dim4 d((size_t)dims[0]);
        for(unsigned i = 1; i < ndims; i++) {
            d[i] = dims[i];
            if(d[i] < 1) {
                return AF_ERR_ARG;
            }
        }
        switch(type) {
            case f32:   result = randn_<float  >(d);    break;
            case c32:   result = randn_<cfloat >(d);    break;
            case f64:   result = randn_<double >(d);    break;
            case c64:   result = randn_<cdouble>(d);    break;
            default:    ret    = AF_ERR_NOT_SUPPORTED; break;
        }
        if(ret == AF_SUCCESS)
            std::swap(*out, result);
    }
    CATCHALL
    return ret;
}

af_err af_destroy_array(af_array arr)
{
    af_err ret = AF_ERR_ARG;
    try {
        af_dtype type;
        af_get_type(&type, arr);

        switch(type) {
        case f32:   destroyHandle<float   >(arr); break;
        case c32:   destroyHandle<cfloat  >(arr); break;
        case f64:   destroyHandle<double  >(arr); break;
        case c64:   destroyHandle<cdouble >(arr); break;
        case b8:    destroyHandle<char    >(arr); break;
        case s32:   destroyHandle<int     >(arr); break;
        case u32:   destroyHandle<uint    >(arr); break;
        case u8:    destroyHandle<uchar   >(arr); break;
        default:    ret = AF_ERR_NOT_SUPPORTED;    break;
        }

        ret = AF_SUCCESS;
    }
    CATCHALL
        return ret;
}


template<typename T>
static af_array weakCopyHandle(const af_array in)
{
    detail::Array<T> *A = reinterpret_cast<detail::Array<T> *>(in);
    detail::Array<T> *out = detail::createEmptyArray<T>(af::dim4());
    *out= *A;
    return reinterpret_cast<af_array>(out);
}

af_array weakCopy(const af_array in)
{
    switch(getInfo(in).getType()) {
    case f32: return weakCopyHandle<float           >(in);
    case f64: return weakCopyHandle<double          >(in);
    case s32: return weakCopyHandle<int             >(in);
    case u32: return weakCopyHandle<unsigned int    >(in);
    case u8:  return weakCopyHandle<unsigned char   >(in);
    case c32: return weakCopyHandle<detail::cfloat  >(in);
    case c64: return weakCopyHandle<detail::cdouble >(in);
    case b8:  return weakCopyHandle<char            >(in);
    default:
        AF_ERROR("Invalid type", AF_ERR_INVALID_TYPE);
    }
}

af_err af_weak_copy(af_array *out, const af_array in)
{
    try {
        *out = weakCopy(in);
    }
    CATCHALL;
    return AF_SUCCESS;
}

template<typename T>
static inline af_array iota_(const dim4& d, const unsigned rep)
{
    return getHandle(*iota<T>(d, rep));
}

//Strong Exception Guarantee
af_err af_iota(af_array *result, const unsigned ndims, const dim_type * const dims,
               const unsigned rep, const af_dtype type)
{
    af_init();
    af_err ret = AF_ERR_ARG;
    af_array out;
    try {
        dim4 d((size_t)dims[0]);
        for(unsigned i = 1; i < ndims; i++) {
            d[i] = dims[i];
        }
        switch(type) {
        case f32:   out = iota_<float  >(d, rep); break;
        case f64:   out = iota_<double >(d, rep); break;
        case s32:   out = iota_<int    >(d, rep); break;
        case u32:   out = iota_<uint   >(d, rep); break;
        case u8:    out = iota_<uchar  >(d, rep); break;
        default:    ret = AF_ERR_NOT_SUPPORTED;  break;
        }
        std::swap(*result, out);
        ret = AF_SUCCESS;
    }
    CATCHALL
        return ret;
}

#undef INSTANTIATE
#define INSTANTIATE(fn1, fn2)                                               \
af_err fn1(bool *result, const af_array in)                                 \
{                                                                           \
    af_err ret = AF_ERR_ARG;                                                \
    try {                                                                   \
        ArrayInfo info = getInfo(in);                                       \
        *result = info.fn2();                                               \
        ret = AF_SUCCESS;                                                   \
    }                                                                       \
    CATCHALL                                                                \
    return ret;                                                             \
}

INSTANTIATE(af_is_empty       , isEmpty       )
INSTANTIATE(af_is_scalar      , isScalar      )
INSTANTIATE(af_is_row         , isRow         )
INSTANTIATE(af_is_column      , isColumn      )
INSTANTIATE(af_is_vector      , isVector      )
INSTANTIATE(af_is_complex     , isComplex     )
INSTANTIATE(af_is_real        , isReal        )
INSTANTIATE(af_is_double      , isDouble      )
INSTANTIATE(af_is_single      , isSingle      )
INSTANTIATE(af_is_realfloating, isRealFloating)
INSTANTIATE(af_is_floating    , isFloating    )
INSTANTIATE(af_is_integer     , isInteger     )
INSTANTIATE(af_is_bool        , isBool        )

#undef INSTANTIATE

af_err af_get_dims(dim_type *d0, dim_type *d1, dim_type *d2, dim_type *d3,
                   const af_array in)
{
    af_err ret = AF_ERR_ARG;
    try {
        ArrayInfo info = getInfo(in);
        *d0 = info.dims()[0];
        *d1 = info.dims()[1];
        *d2 = info.dims()[2];
        *d3 = info.dims()[3];
        ret = AF_SUCCESS;
    }
    CATCHALL
    return ret;
}

af_err af_get_numdims(unsigned *nd, const af_array in)
{
    af_err ret = AF_ERR_ARG;
    try {
        ArrayInfo info = getInfo(in);
        *nd = info.ndims();
        ret = AF_SUCCESS;
    }
    CATCHALL
    return ret;
}

template<typename T>
static inline void eval(af_array arr)
{
    getArray<T>(arr).eval();
    return;
}

af_err af_eval(af_array arr)
{
    try {
        af_dtype type = getInfo(arr).getType();
        switch (type) {
        case f32: eval<float  >(arr); break;
        case f64: eval<double >(arr); break;
        case c32: eval<cfloat >(arr); break;
        case c64: eval<cdouble>(arr); break;
        case s32: eval<int    >(arr); break;
        case u32: eval<uint   >(arr); break;
        case u8 : eval<uchar  >(arr); break;
        case b8 : eval<char   >(arr); break;
        default:
            TYPE_ERROR(0, type);
        }
    } CATCHALL;

    return AF_SUCCESS;
}<|MERGE_RESOLUTION|>--- conflicted
+++ resolved
@@ -138,26 +138,10 @@
             d[i] = dims[i];
         }
 
-<<<<<<< HEAD
-af_err af_constant_c32(af_array *result, const void* value,
-                       const unsigned ndims, const dim_type * const dims)
-{
-    af_init();
-    af_err ret = AF_ERR_ARG;
-    af_array out_real;
-    af_array out_imag;
-    af_array out;
-    try {
-        cfloat cval = *(cfloat*)value;
-        dim4 d((size_t)dims[0]);
-        for(unsigned i = 1; i < ndims; i++) {
-            d[i] = dims[i];
-=======
         switch (type) {
         case c32: out = createCplx<cfloat , float >(d, real, imag); break;
         case c64: out = createCplx<cdouble, double>(d, real, imag); break;
         default:   TYPE_ERROR(1, type);
->>>>>>> 28c12381
         }
 
         std::swap(*result, out);
