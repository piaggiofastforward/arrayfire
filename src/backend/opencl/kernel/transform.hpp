--- conflicted
+++ resolved
@@ -104,13 +104,8 @@
                                1);
 
                 transformOp(EnqueueArgs(getQueue(), global, local),
-<<<<<<< HEAD
                             *out.data, out.info, *in.data, in.info,
-                            *tf.data, tf.info, nimages, ntransforms);
-=======
-                         out.data, out.info, in.data, in.info, tf.data, tf.info,
-                         nimages, ntransforms, blocksXPerImage);
->>>>>>> dac9b961
+                            *tf.data, tf.info, nimages, ntransforms, blocksXPerImage);
 
                 CL_DEBUG_FINISH(getQueue());
             } catch (cl::Error err) {
