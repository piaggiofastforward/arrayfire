/*******************************************************
 * Copyright (c) 2014, ArrayFire
 * All rights reserved.
 *
 * This file is distributed under 3-clause BSD license.
 * The complete license agreement can be obtained at:
 * http://arrayfire.com/licenses/BSD-3-Clause
 ********************************************************/

#pragma once
#include <Array.hpp>
<<<<<<< HEAD
#include <clBLAS.h>
=======

// This file contains the common interface for OpenCL BLAS
// functions. They can be implemented in different back-ends,
// such as CLBlast or clBLAS.
>>>>>>> f6369e29

namespace opencl
{
template<typename T>
Array<T> matmul(const Array<T> &lhs, const Array<T> &rhs,
                af_mat_prop optLhs, af_mat_prop optRhs);

template<typename T>
Array<T> dot(const Array<T> &lhs, const Array<T> &rhs,
             af_mat_prop optLhs, af_mat_prop optRhs);
<<<<<<< HEAD
=======

void initBlas();

>>>>>>> f6369e29
}<|MERGE_RESOLUTION|>--- conflicted
+++ resolved
@@ -9,17 +9,16 @@
 
 #pragma once
 #include <Array.hpp>
-<<<<<<< HEAD
-#include <clBLAS.h>
-=======
 
 // This file contains the common interface for OpenCL BLAS
 // functions. They can be implemented in different back-ends,
 // such as CLBlast or clBLAS.
->>>>>>> f6369e29
 
 namespace opencl
 {
+void initBlas();
+void deInitBlas();
+
 template<typename T>
 Array<T> matmul(const Array<T> &lhs, const Array<T> &rhs,
                 af_mat_prop optLhs, af_mat_prop optRhs);
@@ -27,10 +26,4 @@
 template<typename T>
 Array<T> dot(const Array<T> &lhs, const Array<T> &rhs,
              af_mat_prop optLhs, af_mat_prop optRhs);
-<<<<<<< HEAD
-=======
-
-void initBlas();
-
->>>>>>> f6369e29
 }