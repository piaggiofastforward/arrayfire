--- conflicted
+++ resolved
@@ -47,24 +47,6 @@
 }
 
 #define CUSOLVER_CHECK(fn) do {                     \
-<<<<<<< HEAD
-    cusolverStatus_t _error = fn;               \
-    if (_error != CUSOLVER_STATUS_SUCCESS) {    \
-        char _err_msg[1024];                    \
-        snprintf(_err_msg,                      \
-                sizeof(_err_msg),              \
-                "CUBLAS Error (%d): %s\n",     \
-                (int)(_error),                 \
-                cusolver::errorString(         \
-                    _error));                  \
-        \
-        AF_ERROR(_err_msg,                      \
-                AF_ERR_INTERNAL);              \
-    }                                           \
-} while(0)
-
-#endif
-=======
         cusolverStatus_t _error = fn;               \
         if (_error != CUSOLVER_STATUS_SUCCESS) {    \
             char _err_msg[1024];                    \
@@ -78,5 +60,4 @@
             AF_ERROR(_err_msg,                      \
                      AF_ERR_INTERNAL);              \
         }                                           \
-    } while(0)
->>>>>>> b61de89c
+    } while(0)