--- conflicted
+++ resolved
@@ -1,9 +1,6 @@
-<<<<<<< HEAD
-#include <cuda/helper.hpp>
-=======
 #include <math.hpp>
 #include <dispatch.hpp>
->>>>>>> 0e9360a7
+#include <Param.hpp>
 
 namespace cuda
 {
