/*******************************************************
 * Copyright (c) 2014, ArrayFire
 * All rights reserved.
 *
 * This file is distributed under 3-clause BSD license.
 * The complete license agreement can be obtained at:
 * http://arrayfire.com/licenses/BSD-3-Clause
 ********************************************************/

#include <math.hpp>
#include <dispatch.hpp>
#include <Param.hpp>
#include <err_cuda.hpp>
#include <debug_cuda.hpp>

namespace cuda
{
    namespace kernel
    {
        template<typename Tk, typename Tv, bool isAscending>
        void sort0ByKeyIterative(Param<Tk> okey, Param<Tv> oval);

<<<<<<< HEAD
        template<typename Tk, typename Tv, bool isAscending, int dim>
        void sortByKeyBatched(Param<Tk> pKey, Param<Tv> pVal);
=======
        template<typename Tk, typename Tv, bool isAscending>
        void sortByKeyBatched(Param<Tk> pKey, Param<Tv> pVal, const int dim);
>>>>>>> 0caaefd8

        template<typename Tk, typename Tv, bool isAscending>
        void sort0ByKey(Param<Tk> okey, Param<Tv> oval);

    }
}<|MERGE_RESOLUTION|>--- conflicted
+++ resolved
@@ -20,13 +20,8 @@
         template<typename Tk, typename Tv, bool isAscending>
         void sort0ByKeyIterative(Param<Tk> okey, Param<Tv> oval);
 
-<<<<<<< HEAD
-        template<typename Tk, typename Tv, bool isAscending, int dim>
-        void sortByKeyBatched(Param<Tk> pKey, Param<Tv> pVal);
-=======
         template<typename Tk, typename Tv, bool isAscending>
         void sortByKeyBatched(Param<Tk> pKey, Param<Tv> pVal, const int dim);
->>>>>>> 0caaefd8
 
         template<typename Tk, typename Tv, bool isAscending>
         void sort0ByKey(Param<Tk> okey, Param<Tv> oval);
