--- conflicted
+++ resolved
@@ -10,14 +10,8 @@
 #include <cusparseManager.hpp>
 #include <platform.hpp>
 
-#include <iostream>
-#include <memory>
 #include <stdexcept>
 #include <string>
-<<<<<<< HEAD
-#include <iostream>
-=======
->>>>>>> b61de89c
 
 namespace cusparse
 {
@@ -47,16 +41,10 @@
     CUSPARSE_CHECK(cusparseSetStream(handle, cuda::getStream(cuda::getActiveDeviceId())));
 }
 
-<<<<<<< HEAD
 cusparseHandle::~cusparseHandle()
 {
     cusparseDestroy(handle);
 }
-=======
-    cusparseHandle_t getHandle()
-    {
-        static std::unique_ptr<cusparseHandle> handle[cuda::DeviceManager::MAX_DEVICES];
->>>>>>> b61de89c
 
 cusparseHandle_t cusparseHandle::get() const
 {
