--- conflicted
+++ resolved
@@ -423,13 +423,7 @@
                 ${cpp_sources}
                 ${thrust_sort_by_key_sources}
                 ${scan_by_key_sources}
-<<<<<<< HEAD
-                OPTIONS ${CUDA_GENERATE_CODE}
-                #disable invalid offsetof warning
-                -std=c++11 -Xcudafe "--diag_suppress=1427")
-=======
                 OPTIONS ${CUDA_GENERATE_CODE} ${CUDA_ADD_LIBRARY_OPTIONS})
->>>>>>> c3280073
 
 ADD_DEPENDENCIES(afcuda ${ptx_targets})
 
