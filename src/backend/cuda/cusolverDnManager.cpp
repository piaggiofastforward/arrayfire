/*******************************************************
 * Copyright (c) 2014, ArrayFire
 * All rights reserved.
 *
 * This file is distributed under 3-clause BSD license.
 * The complete license agreement can be obtained at:
 * http://arrayfire.com/licenses/BSD-3-Clause
 ********************************************************/

#include <cusolverDnManager.hpp>
#include <platform.hpp>
#include <debug_cuda.hpp>

#include <iostream>
#include <memory>
#include <stdexcept>
#include <string>

namespace cusolver
{

const char *errorString(cusolverStatus_t err)
{
    switch(err) {
    case    CUSOLVER_STATUS_SUCCESS                     :   return "CUSOLVER_STATUS_SUCCESS"                    ;
    case    CUSOLVER_STATUS_NOT_INITIALIZED             :   return "CUSOLVER_STATUS_NOT_INITIALIZED"            ;
    case    CUSOLVER_STATUS_ALLOC_FAILED                :   return "CUSOLVER_STATUS_ALLOC_FAILED"               ;
    case    CUSOLVER_STATUS_INVALID_VALUE               :   return "CUSOLVER_STATUS_INVALID_VALUE"              ;
    case    CUSOLVER_STATUS_ARCH_MISMATCH               :   return "CUSOLVER_STATUS_ARCH_MISMATCH"              ;
    case    CUSOLVER_STATUS_MAPPING_ERROR               :   return "CUSOLVER_STATUS_MAPPING_ERROR"              ;
    case    CUSOLVER_STATUS_EXECUTION_FAILED            :   return "CUSOLVER_STATUS_EXECUTION_FAILED"           ;
    case    CUSOLVER_STATUS_INTERNAL_ERROR              :   return "CUSOLVER_STATUS_INTERNAL_ERROR"             ;
    case    CUSOLVER_STATUS_MATRIX_TYPE_NOT_SUPPORTED   :   return "CUSOLVER_STATUS_MATRIX_TYPE_NOT_SUPPORTED"  ;
    case    CUSOLVER_STATUS_NOT_SUPPORTED               :   return "CUSOLVER_STATUS_NOT_SUPPORTED"              ;
    case    CUSOLVER_STATUS_ZERO_PIVOT                  :   return "CUSOLVER_STATUS_ZERO_PIVOT"                 ;
    case    CUSOLVER_STATUS_INVALID_LICENSE             :   return "CUSOLVER_STATUS_INVALID_LICENSE"            ;
    default                                             :   return "UNKNOWN";
    }
}


<<<<<<< HEAD
cusolverDnHandle::cusolverDnHandle()
    : handle(0)
{
    CUSOLVER_CHECK(cusolverDnCreate(&handle));
}
=======
//RAII class around the cusolver Handle
    class cusolverDnHandle
    {
        cusolverDnHandle_t handle;
    public:

        cusolverDnHandle()
            : handle(0)
        {
            CUSOLVER_CHECK(cusolverDnCreate(&handle));
        }

        ~cusolverDnHandle()
        {
            cusolverDnDestroy(handle);
        }

        cusolverDnHandle_t get() const
        {
            return handle;
        }
    };

    cusolverDnHandle_t getDnHandle()
    {
        static std::unique_ptr<cusolverDnHandle> handle[cuda::DeviceManager::MAX_DEVICES];

        int id = cuda::getActiveDeviceId();

        if(!handle[id]) {
            handle[id].reset(new cusolverDnHandle());
        }
>>>>>>> b61de89c

cusolverDnHandle::~cusolverDnHandle()
{
    cusolverDnDestroy(handle);
}

cusolverDnHandle_t cusolverDnHandle::get() const
{
    return handle;
}

}<|MERGE_RESOLUTION|>--- conflicted
+++ resolved
@@ -11,8 +11,6 @@
 #include <platform.hpp>
 #include <debug_cuda.hpp>
 
-#include <iostream>
-#include <memory>
 #include <stdexcept>
 #include <string>
 
@@ -39,46 +37,11 @@
 }
 
 
-<<<<<<< HEAD
 cusolverDnHandle::cusolverDnHandle()
     : handle(0)
 {
     CUSOLVER_CHECK(cusolverDnCreate(&handle));
 }
-=======
-//RAII class around the cusolver Handle
-    class cusolverDnHandle
-    {
-        cusolverDnHandle_t handle;
-    public:
-
-        cusolverDnHandle()
-            : handle(0)
-        {
-            CUSOLVER_CHECK(cusolverDnCreate(&handle));
-        }
-
-        ~cusolverDnHandle()
-        {
-            cusolverDnDestroy(handle);
-        }
-
-        cusolverDnHandle_t get() const
-        {
-            return handle;
-        }
-    };
-
-    cusolverDnHandle_t getDnHandle()
-    {
-        static std::unique_ptr<cusolverDnHandle> handle[cuda::DeviceManager::MAX_DEVICES];
-
-        int id = cuda::getActiveDeviceId();
-
-        if(!handle[id]) {
-            handle[id].reset(new cusolverDnHandle());
-        }
->>>>>>> b61de89c
 
 cusolverDnHandle::~cusolverDnHandle()
 {
