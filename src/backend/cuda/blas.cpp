/*******************************************************
 * Copyright (c) 2014, ArrayFire
 * All rights reserved.
 *
 * This file is distributed under 3-clause BSD license.
 * The complete license agreement can be obtained at:
 * http://arrayfire.com/licenses/BSD-3-Clause
 ********************************************************/

#include <blas.hpp>
#include <cuda_runtime.h>
#include <cublas_v2.h>
#include <platform.hpp>

#include <stdexcept>
#include <string>
#include <cassert>
#include <math.hpp>
#include <err_common.hpp>
#include <cublasManager.hpp>

namespace cuda
{

using cublas::getHandle;

cublasOperation_t
toCblasTranspose(af_blas_transpose opt)
{
    cublasOperation_t out = CUBLAS_OP_N;
    switch(opt) {
        case AF_NO_TRANSPOSE        : out = CUBLAS_OP_N;    break;
        case AF_TRANSPOSE           : out = CUBLAS_OP_T;    break;
        case AF_CONJUGATE_TRANSPOSE : out = CUBLAS_OP_C;    break;
        default                     : AF_ERROR("INVALID af_blas_transpose", AF_ERR_INVALID_ARG);
    }
    return out;
}

template<typename T>
struct gemm_func_def_t
{
    typedef cublasStatus_t (*gemm_func_def)(    cublasHandle_t,
                                                cublasOperation_t, cublasOperation_t,
                                                int, int, int,
                                                const T *,  const T *, int,
                                                            const T *, int,
                                                const T *,        T *, int);
};

template<typename T>
struct gemv_func_def_t
{
    typedef cublasStatus_t (*gemv_func_def)(    cublasHandle_t,
                                                cublasOperation_t,
                                                int, int,
                                                const T *,  const T *, int,
                                                            const T *, int,
                                                const T *,        T *, int);
};

template<typename T>
struct dot_func_def_t
{
    typedef cublasStatus_t (*dot_func_def)(    cublasHandle_t,
                                                int,
                                                const T *,  int,
                                                const T *,  int,
                                                T *);
};

template<typename T>
struct trsm_func_def_t
{
    typedef cublasStatus_t (*trsm_func_def)(    cublasHandle_t,
                                                cublasSideMode_t,
                                                cublasFillMode_t,
                                                cublasOperation_t,
                                                cublasDiagType_t,
                                                int, int,
                                                const T *,
                                                const T *, int,
                                                T *, int);
};

#define BLAS_FUNC_DEF( FUNC )                       \
template<typename T>                                \
typename FUNC##_func_def_t<T>::FUNC##_func_def      \
FUNC##_func();

#define BLAS_FUNC( FUNC, TYPE, PREFIX )         \
template<> typename FUNC##_func_def_t<TYPE>::FUNC##_func_def       FUNC##_func<TYPE>()  { return &cublas##PREFIX##FUNC; }

BLAS_FUNC_DEF(gemm)
BLAS_FUNC(gemm, float,  S)
BLAS_FUNC(gemm, cfloat, C)
BLAS_FUNC(gemm, double, D)
BLAS_FUNC(gemm, cdouble,Z)

BLAS_FUNC_DEF(gemv)
BLAS_FUNC(gemv, float,  S)
BLAS_FUNC(gemv, cfloat, C)
BLAS_FUNC(gemv, double, D)
BLAS_FUNC(gemv, cdouble,Z)

BLAS_FUNC_DEF(dot)
BLAS_FUNC(dot, float,  S)
BLAS_FUNC(dot, double, D)

BLAS_FUNC_DEF(trsm)
BLAS_FUNC(trsm, float,  S)
BLAS_FUNC(trsm, cfloat, C)
BLAS_FUNC(trsm, double, D)
BLAS_FUNC(trsm, cdouble,Z)

using namespace std;

template<typename T>
Array<T> matmul(const Array<T> &lhs, const Array<T> &rhs,
                af_blas_transpose optLhs, af_blas_transpose optRhs)
{
    cublasOperation_t lOpts = toCblasTranspose(optLhs);
    cublasOperation_t rOpts = toCblasTranspose(optRhs);

    int aRowDim = (lOpts == CUBLAS_OP_N) ? 0 : 1;
    int aColDim = (lOpts == CUBLAS_OP_N) ? 1 : 0;
    int bColDim = (rOpts == CUBLAS_OP_N) ? 1 : 0;

    dim4 lDims = lhs.dims();
    dim4 rDims = rhs.dims();
    int M = lDims[aRowDim];
    int N = rDims[bColDim];
    int K = lDims[aColDim];

    Array<T> out = createEmptyArray<T>(af::dim4(M, N, 1, 1));
    T alpha = scalar<T>(1);
    T beta  = scalar<T>(0);

    dim4 lStrides = lhs.strides();
    dim4 rStrides = rhs.strides();
    if(rDims[bColDim] == 1) {
        N = lDims[aColDim];
        CUBLAS_CHECK(gemv_func<T>()(
                         getHandle(),
                         lOpts,
                         lDims[0],
                         lDims[1],
                         &alpha,
                         lhs.get(), lStrides[1],
                         rhs.get(), rStrides[0],
                         &beta,
                         out.get(), 1));
    } else {
<<<<<<< HEAD
        CUBLAS_CHECK(gemm_func<T>()(
                         getHandle(),
                         lOpts,
                         rOpts,
                         M, N, K,
                         &alpha,
                         lhs.get(), lStrides[1],
                         rhs.get(), rStrides[1],
                         &beta,
                         out.get(),
                         out.dims()[0]));
=======
        cublasStatus_t err =
            gemm_func<T>()(
                getHandle(), lOpts, rOpts,
                M, N, K,
                &alpha, lhs.get(),  lStrides[1],
                        rhs.get(),  rStrides[1],
                &beta , out.get(), out.dims()[0]);

        if(err != CUBLAS_STATUS_SUCCESS) {
            printf("%s ERROR: %s\n", __PRETTY_FUNCTION__ , cublasErrorString(err));
            //TODO: Throw Exception?
        }
>>>>>>> a70a5758
    }

    return out;

}

template<typename T>
Array<T> dot(const Array<T> &lhs, const Array<T> &rhs,
             af_blas_transpose optLhs, af_blas_transpose optRhs)
{
    int N = lhs.dims()[0];

    T out;

    CUBLAS_CHECK(dot_func<T>()(getHandle(),
                               N,
                               lhs.get(), lhs.strides()[0],
                               rhs.get(), rhs.strides()[0],
                               &out));

    return createValueArray(af::dim4(1), out);
}

template<typename T>
void trsm(const Array<T> &lhs, Array<T> &rhs, af_blas_transpose trans,
          bool is_upper, bool is_left, bool is_unit)
{
    //dim4 lDims = lhs.dims();
    dim4 rDims = rhs.dims();
    int M = rDims[0];
    int N = rDims[1];

    T alpha = scalar<T>(1);

    dim4 lStrides = lhs.strides();
    dim4 rStrides = rhs.strides();

    CUBLAS_CHECK(trsm_func<T>()(
                     getHandle(),
                     is_left  ? CUBLAS_SIDE_LEFT : CUBLAS_SIDE_RIGHT,
                     is_upper ? CUBLAS_FILL_MODE_UPPER : CUBLAS_FILL_MODE_LOWER,
                     toCblasTranspose(trans),
                     is_unit  ? CUBLAS_DIAG_UNIT : CUBLAS_DIAG_NON_UNIT,
                     M, N,
                     &alpha,
                     lhs.get(), lStrides[1],
                     rhs.get(), rStrides[1]));
}


#define INSTANTIATE_BLAS(TYPE)                                                          \
    template Array<TYPE> matmul<TYPE>(const Array<TYPE> &lhs, const Array<TYPE> &rhs,  \
                                      af_blas_transpose optLhs, af_blas_transpose optRhs);

INSTANTIATE_BLAS(float)
INSTANTIATE_BLAS(cfloat)
INSTANTIATE_BLAS(double)
INSTANTIATE_BLAS(cdouble)

#define INSTANTIATE_DOT(TYPE)                                                       \
    template Array<TYPE> dot<TYPE>(const Array<TYPE> &lhs, const Array<TYPE> &rhs, \
                                   af_blas_transpose optLhs, af_blas_transpose optRhs);

INSTANTIATE_DOT(float)
INSTANTIATE_DOT(double)

#define INSTANTIATE_TRSM(TYPE)                                                          \
    template void trsm<TYPE>(const Array<TYPE> &lhs, Array<TYPE> &rhs,                  \
                             af_blas_transpose trans, bool is_upper, bool is_left, bool is_unit);

INSTANTIATE_TRSM(float)
INSTANTIATE_TRSM(cfloat)
INSTANTIATE_TRSM(double)
INSTANTIATE_TRSM(cdouble)

}<|MERGE_RESOLUTION|>--- conflicted
+++ resolved
@@ -151,7 +151,6 @@
                          &beta,
                          out.get(), 1));
     } else {
-<<<<<<< HEAD
         CUBLAS_CHECK(gemm_func<T>()(
                          getHandle(),
                          lOpts,
@@ -163,20 +162,6 @@
                          &beta,
                          out.get(),
                          out.dims()[0]));
-=======
-        cublasStatus_t err =
-            gemm_func<T>()(
-                getHandle(), lOpts, rOpts,
-                M, N, K,
-                &alpha, lhs.get(),  lStrides[1],
-                        rhs.get(),  rStrides[1],
-                &beta , out.get(), out.dims()[0]);
-
-        if(err != CUBLAS_STATUS_SUCCESS) {
-            printf("%s ERROR: %s\n", __PRETTY_FUNCTION__ , cublasErrorString(err));
-            //TODO: Throw Exception?
-        }
->>>>>>> a70a5758
     }
 
     return out;
