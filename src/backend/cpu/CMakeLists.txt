
ADD_DEFINITIONS(-DAF_CPU)

FIND_PACKAGE(CBLAS REQUIRED)

IF(USE_CPU_F77_BLAS)
    MESSAGE("Using F77 BLAS")
    ADD_DEFINITIONS(-DUSE_F77_BLAS)
ENDIF()

IF(USE_CPU_MKL)
    MESSAGE("Using MKL")
    ADD_DEFINITIONS(-DUSE_MKL)
ENDIF()

IF (NOT CBLAS_LIBRARIES)
    MESSAGE(SEND_ERROR "CBLAS Library not set")
ELSE()
    MESSAGE(STATUS "Using CBLAS Library: ${CBLAS_LIBRARIES}")
ENDIF()

IF(${CMAKE_CXX_COMPILER_ID} STREQUAL "GNU" AND "${APPLE}")
    ADD_DEFINITIONS(-flax-vector-conversions)
ENDIF()

IF(${MKL_FOUND})
    ADD_DEFINITIONS(-DUSE_MKL)
ENDIF()

FIND_PACKAGE(FFTW REQUIRED)
MESSAGE(STATUS "FFTW Found ? ${FFTW_FOUND}")
MESSAGE(STATUS "FFTW Library: ${FFTW_LIBRARIES}")

IF(APPLE)
    FIND_PACKAGE(LAPACK)
ELSE(APPLE) # Linux and Windows
    FIND_PACKAGE(LAPACKE)
ENDIF(APPLE)

IF(NOT LAPACK_FOUND)
    MESSAGE(WARNING "LAPACK not found. Functionality will be disabled")
ELSE(NOT LAPACK_FOUND)
    ADD_DEFINITIONS(-DWITH_CPU_LINEAR_ALGEBRA)
ENDIF()

IF(NOT UNIX)
    ADD_DEFINITIONS(-DAFDLL)
ENDIF()

INCLUDE(ExternalProject)
ExternalProject_Add(
    threads
    PREFIX ${CMAKE_BINARY_DIR}/third_party/threads
    GIT_REPOSITORY https://github.com/alltheflops/threads.git
    CONFIGURE_COMMAND ""
    BUILD_COMMAND ""
    INSTALL_COMMAND ${CMAKE_COMMAND} -E copy_directory
                    <SOURCE_DIR>/threads ${CMAKE_BINARY_DIR}/third_party/threads
    LOG_DOWNLOAD ON
    LOG_INSTALL ON
    )
INCLUDE_DIRECTORIES(
    ${CMAKE_INCLUDE_PATH}
    "${CMAKE_SOURCE_DIR}/src/backend/cpu"
    ${FFTW_INCLUDES}
    ${CBLAS_INCLUDE_DIR}
<<<<<<< HEAD
    ${LAPACK_INCLUDE_DIR}
    ${CMAKE_BINARY_DIR}/third_party/threads/src/threads
=======
>>>>>>> 46a45b50
    )

IF(LAPACK_FOUND)
    INCLUDE_DIRECTORIES(${LAPACK_INCLUDE_DIR})
ENDIF()

FILE(GLOB cpu_headers
    "*.hpp"
    "*.h")

FILE(GLOB cpu_sources
    "*.cpp")

source_group(backend\\cpu\\Headers FILES ${cpu_headers})
source_group(backend\\cpu\\Sources FILES ${cpu_sources})

FILE(GLOB backend_headers
    "../*.hpp"
    "../*.h"
    )

FILE(GLOB backend_sources
    "../*.cpp"
    )

source_group(backend\\Headers FILES ${backend_headers})
source_group(backend\\Sources FILES ${backend_sources})

FILE(GLOB c_headers
    "../../api/c/*.hpp"
    "../../api/c/*.h"
    )

FILE(GLOB c_sources
    "../../api/c/*.cpp"
    )

source_group(api\\c\\Headers FILES ${c_headers})
source_group(api\\c\\Sources FILES ${c_sources})

FILE(GLOB cpp_sources
    "../../api/cpp/*.cpp"
    )

source_group(api\\cpp\\Sources FILES ${cpp_sources})

# OS Definitions
IF(UNIX)
    SET(CMAKE_CXX_FLAGS "${CMAKE_CXX_FLAGS} -fPIC")
ELSE(${UNIX}) #Windows
    SET(CMAKE_CXX_FLAGS "${CMAKE_CXX_FLAGS}")
ENDIF()


IF(DEFINED BLAS_SYM_FILE)
  ADD_LIBRARY(afcpu_static STATIC
              ${cpu_headers}
              ${cpu_sources}
              ${backend_headers}
              ${backend_sources})

  ADD_LIBRARY(afcpu SHARED
              ${c_headers}
              ${c_sources}
              ${cpp_sources})

  IF(FORGE_FOUND AND NOT USE_SYSTEM_FORGE)
    ADD_DEPENDENCIES(afcpu_static forge)
  ENDIF()

  IF(APPLE)
    SET_TARGET_PROPERTIES(afcpu_static
        PROPERTIES LINK_FLAGS -Wl,-exported_symbols_list,${BLAS_SYM_FILE})
    TARGET_LINK_LIBRARIES(afcpu PUBLIC $<TARGET_FILE:afcpu_static>)
  ELSE(APPLE)
    add_custom_command(OUTPUT ${CMAKE_BINARY_DIR}/afcpu_static.renamed
      COMMAND objcopy --redefine-syms ${BLAS_SYM_FILE} $<TARGET_FILE:afcpu_static> ${CMAKE_BINARY_DIR}/afcpu_static.renamed
      DEPENDS $<TARGET_FILE:afcpu_static>)
      TARGET_LINK_LIBRARIES(afcpu PUBLIC ${CMAKE_BINARY_DIR}/afcpu_static.renamed)
  ENDIF(APPLE)

ELSE(DEFINED BLAS_SYM_FILE)

  ADD_LIBRARY(afcpu SHARED
              ${cpu_headers}
              ${cpu_sources}
              ${backend_headers}
              ${backend_sources}
              ${c_headers}
              ${c_sources}
              ${cpp_sources})

ENDIF(DEFINED BLAS_SYM_FILE)

TARGET_LINK_LIBRARIES(afcpu
                            PRIVATE ${FreeImage_LIBS}
                            PRIVATE ${CBLAS_LIBRARIES}
                            PRIVATE ${FFTW_LIBRARIES})

ADD_DEPENDENCIES(afcpu threads)
IF(FORGE_FOUND AND NOT USE_SYSTEM_FORGE)
  ADD_DEPENDENCIES(afcpu forge)
ENDIF()

IF(LAPACK_FOUND)
   TARGET_LINK_LIBRARIES(afcpu  PRIVATE ${LAPACK_LIBRARIES})
ENDIF()

IF(FORGE_FOUND)
    TARGET_LINK_LIBRARIES(afcpu PRIVATE ${FORGE_LIBRARIES})
ENDIF()

SET_TARGET_PROPERTIES(afcpu PROPERTIES
                      VERSION "${AF_VERSION}"
                      SOVERSION "${AF_VERSION_MAJOR}")

INSTALL(TARGETS afcpu EXPORT CPU DESTINATION "${AF_INSTALL_LIB_DIR}"
        COMPONENT libraries)

IF(APPLE)
    INSTALL(SCRIPT "${CMAKE_MODULE_PATH}/osx_install/InstallTool.cmake")
ENDIF(APPLE)

export(TARGETS afcpu FILE ArrayFireCPU.cmake)
INSTALL(EXPORT CPU DESTINATION "${AF_INSTALL_CMAKE_DIR}"
        COMPONENT cmake
        FILE ArrayFireCPU.cmake)<|MERGE_RESOLUTION|>--- conflicted
+++ resolved
@@ -64,11 +64,7 @@
     "${CMAKE_SOURCE_DIR}/src/backend/cpu"
     ${FFTW_INCLUDES}
     ${CBLAS_INCLUDE_DIR}
-<<<<<<< HEAD
-    ${LAPACK_INCLUDE_DIR}
     ${CMAKE_BINARY_DIR}/third_party/threads/src/threads
-=======
->>>>>>> 46a45b50
     )
 
 IF(LAPACK_FOUND)
