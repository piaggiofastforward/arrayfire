--- conflicted
+++ resolved
@@ -9,11 +9,8 @@
 
 #pragma once
 #include <limits>
-<<<<<<< HEAD
 #include <algorithm>
-=======
 #include <numeric>
->>>>>>> 099513b8
 #include "types.hpp"
 
 namespace cpu
