--- conflicted
+++ resolved
@@ -34,15 +34,9 @@
 
     switch(dim) {
         case 0: getQueue().enqueue(kernel::sort0ByKey<T, uint, isAscending>, okey, oval); break;
-<<<<<<< HEAD
-        case 1: getQueue().enqueue(kernel::sortByKeyBatched<T, uint, isAscending, 1>, okey, oval); break;
-        case 2: getQueue().enqueue(kernel::sortByKeyBatched<T, uint, isAscending, 2>, okey, oval); break;
-        case 3: getQueue().enqueue(kernel::sortByKeyBatched<T, uint, isAscending, 3>, okey, oval); break;
-=======
         case 1: getQueue().enqueue(kernel::sortByKeyBatched<T, uint, isAscending>, okey, oval, 1); break;
         case 2: getQueue().enqueue(kernel::sortByKeyBatched<T, uint, isAscending>, okey, oval, 2); break;
         case 3: getQueue().enqueue(kernel::sortByKeyBatched<T, uint, isAscending>, okey, oval, 3); break;
->>>>>>> 0caaefd8
         default: AF_ERROR("Not Supported", AF_ERR_NOT_SUPPORTED);
     }
 
