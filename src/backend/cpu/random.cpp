/*******************************************************
 * Copyright (c) 2014, ArrayFire
 * All rights reserved.
 *
 * This file is distributed under 3-clause BSD license.
 * The complete license agreement can be obtained at:
 * http://arrayfire.com/licenses/BSD-3-Clause
 ********************************************************/

#include <type_traits>
#include <random>
#include <algorithm>
#include <functional>
#include <limits>
#include <type_traits>
#include <af/array.h>
#include <af/dim4.hpp>
#include <af/defines.h>
#include <Array.hpp>
#include <random.hpp>
#include <platform.hpp>
#include <async_queue.hpp>

namespace cpu
{

using namespace std;

template<typename T>
using is_arithmetic_t       = typename enable_if< is_arithmetic<T>::value,      function<T()>>::type;
template<typename T>
using is_complex_t          = typename enable_if< is_complex<T>::value,         function<T()>>::type;
template<typename T>
using is_floating_point_t   = typename enable_if< is_floating_point<T>::value,  function<T()>>::type;

template<typename T, typename GenType>
is_arithmetic_t<T>
urand(GenType &generator)
{
    typedef typename conditional<   is_floating_point<T>::value,
                                    uniform_real_distribution<T>,
#if OS_WIN
                                    uniform_int_distribution<unsigned>>::type dist;
#else
                                    uniform_int_distribution<T >> ::type dist;
#endif
    return bind(dist(), generator);
}

template<typename T, typename GenType>
is_complex_t<T>
urand(GenType &generator)
{
    auto func = urand<typename T::value_type>(generator);
    return [func] () { return T(func(), func());};
}

template<typename T, typename GenType>
is_floating_point_t<T>
nrand(GenType &generator)
{
    return bind(normal_distribution<T>(), generator);
}

template<typename T, typename GenType>
is_complex_t<T>
nrand(GenType &generator)
{
    auto func = nrand<typename T::value_type>(generator);
    return [func] () { return T(func(), func());};
}

static default_random_engine generator;
static unsigned long long gen_seed = 0;
static bool is_first = true;
#define GLOBAL 1

template<typename T>
void randn_(Array<T> out)
{
    static unsigned long long my_seed = 0;
    if (is_first) {
        setSeed(gen_seed);
        my_seed = gen_seed;
    }

    static auto gen = nrand<T>(generator);

    if (my_seed != gen_seed) {
        gen = nrand<T>(generator);
        my_seed = gen_seed;
    }

    T *outPtr = out.get();
    for (int i = 0; i < (int)out.elements(); i++) {
        outPtr[i] = gen();
    }
}

template<typename T>
Array<T> randn(const af::dim4 &dims)
{
    Array<T> outArray = createEmptyArray<T>(dims);
    getQueue().enqueue(randn_<T>, outArray);
    return outArray;
}

template<typename T>
void randu_(Array<T> out)
{
    static unsigned long long my_seed = 0;
    if (is_first) {
        setSeed(gen_seed);
        my_seed = gen_seed;
    }

    static auto gen = urand<T>(generator);

    if (my_seed != gen_seed) {
        gen = urand<T>(generator);
        my_seed = gen_seed;
    }

    T *outPtr = out.get();
    for (int i = 0; i < (int)out.elements(); i++) {
        outPtr[i] = gen();
    }
}

template<>
void randu_(Array<char> out)
{
    static unsigned long long my_seed = 0;
    if (is_first) {
        setSeed(gen_seed);
        my_seed = gen_seed;
    }

    static auto gen = urand<float>(generator);

    if (my_seed != gen_seed) {
        gen = urand<float>(generator);
        my_seed = gen_seed;
    }

    char *outPtr = out.get();
    for (int i = 0; i < (int)out.elements(); i++) {
        outPtr[i] = gen() > 0.5;
    }
}

template<typename T>
Array<T> randu(const af::dim4 &dims)
{
    Array<T> outArray = createEmptyArray<T>(dims);
    getQueue().enqueue(randu_<T>, outArray);
    return outArray;
}

#define INSTANTIATE_UNIFORM(T)                              \
    template Array<T>  randu<T>    (const af::dim4 &dims);

INSTANTIATE_UNIFORM(float)
INSTANTIATE_UNIFORM(double)
INSTANTIATE_UNIFORM(cfloat)
INSTANTIATE_UNIFORM(cdouble)
INSTANTIATE_UNIFORM(int)
INSTANTIATE_UNIFORM(uint)
INSTANTIATE_UNIFORM(intl)
INSTANTIATE_UNIFORM(uintl)
INSTANTIATE_UNIFORM(uchar)
<<<<<<< HEAD
INSTANTIATE_UNIFORM(char)
=======
INSTANTIATE_UNIFORM(short)
INSTANTIATE_UNIFORM(ushort)
>>>>>>> 46a45b50

#define INSTANTIATE_NORMAL(T)                              \
    template Array<T>  randn<T>(const af::dim4 &dims);

INSTANTIATE_NORMAL(float)
INSTANTIATE_NORMAL(double)
INSTANTIATE_NORMAL(cfloat)
INSTANTIATE_NORMAL(cdouble)


void setSeed(const uintl seed)
{
    auto f = [=](const uintl seed){
        generator.seed(seed);
        is_first = false;
        gen_seed = seed;
    };
    getQueue().enqueue(f, seed);
}

uintl getSeed()
{
    getQueue().sync();
    return gen_seed;
}

}<|MERGE_RESOLUTION|>--- conflicted
+++ resolved
@@ -169,12 +169,8 @@
 INSTANTIATE_UNIFORM(intl)
 INSTANTIATE_UNIFORM(uintl)
 INSTANTIATE_UNIFORM(uchar)
-<<<<<<< HEAD
-INSTANTIATE_UNIFORM(char)
-=======
 INSTANTIATE_UNIFORM(short)
 INSTANTIATE_UNIFORM(ushort)
->>>>>>> 46a45b50
 
 #define INSTANTIATE_NORMAL(T)                              \
     template Array<T>  randn<T>(const af::dim4 &dims);
@@ -184,6 +180,29 @@
 INSTANTIATE_NORMAL(cfloat)
 INSTANTIATE_NORMAL(cdouble)
 
+template<>
+Array<char> randu(const af::dim4 &dims)
+{
+    static unsigned long long my_seed = 0;
+    if (is_first) {
+        setSeed(gen_seed);
+        my_seed = gen_seed;
+    }
+
+    static auto gen = urand<float>(generator);
+
+    if (my_seed != gen_seed) {
+        gen = urand<float>(generator);
+        my_seed = gen_seed;
+    }
+
+    Array<char> outArray = createEmptyArray<char>(dims);
+    char *outPtr = outArray.get();
+    for (int i = 0; i < (int)outArray.elements(); i++) {
+        outPtr[i] = gen() > 0.5;
+    }
+    return outArray;
+}
 
 void setSeed(const uintl seed)
 {
