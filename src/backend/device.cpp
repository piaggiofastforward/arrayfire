--- conflicted
+++ resolved
@@ -105,26 +105,15 @@
 
         switch (type) {
             //FIXME: Perform copy if memory not continuous
-<<<<<<< HEAD
         case f32: *data = getDevicePtr(getArray<float  >(arr)); break;
         case f64: *data = getDevicePtr(getArray<double >(arr)); break;
         case c32: *data = getDevicePtr(getArray<cfloat >(arr)); break;
         case c64: *data = getDevicePtr(getArray<cdouble>(arr)); break;
         case s32: *data = getDevicePtr(getArray<int    >(arr)); break;
         case u32: *data = getDevicePtr(getArray<uint   >(arr)); break;
-        case s8 : *data = getDevicePtr(getArray<char   >(arr)); break;
         case u8 : *data = getDevicePtr(getArray<uchar  >(arr)); break;
-        case b8 : *data = getDevicePtr(getArray<uchar  >(arr)); break;
-=======
-        case f32: data = getDevicePtr(getArray<float  >(arr)); break;
-        case f64: data = getDevicePtr(getArray<double >(arr)); break;
-        case c32: data = getDevicePtr(getArray<cfloat >(arr)); break;
-        case c64: data = getDevicePtr(getArray<cdouble>(arr)); break;
-        case s32: data = getDevicePtr(getArray<int    >(arr)); break;
-        case u32: data = getDevicePtr(getArray<uint   >(arr)); break;
-        case u8 : data = getDevicePtr(getArray<uchar  >(arr)); break;
-        case b8 : data = getDevicePtr(getArray<char   >(arr)); break;
->>>>>>> 7ad9b8a1
+        case b8 : *data = getDevicePtr(getArray<char   >(arr)); break;
+
         default: TYPE_ERROR(4, type);
         }
     } CATCHALL;
