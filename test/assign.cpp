--- conflicted
+++ resolved
@@ -284,10 +284,6 @@
 
         readTests<T, T, int>(pTestFile, numDims, in, tests);
 
-<<<<<<< HEAD
-        af::dim4 dims0     = numDims[0];
-=======
->>>>>>> de33ed62
         af::dim4 dims1     = numDims[1];
 
         T a = in[0][0];
@@ -355,11 +351,7 @@
     vector<TypeParam> input(100, 1);
     vector<TypeParam> sq(dimsize);
     vector<int> arIdx(2);
-<<<<<<< HEAD
-    for(int i = 0; i < sq.size(); i++) sq[i] = i;
-=======
     for(int i = 0; i < (int)sq.size(); i++) sq[i] = i;
->>>>>>> de33ed62
     arIdx[0] = 5;
     arIdx[1] = 7;
 
@@ -401,11 +393,7 @@
     vector<TypeParam> input(100, 1);
     vector<TypeParam> sq(dimsize);
     vector<int> arIdx(2);
-<<<<<<< HEAD
-    for(int i = 0; i < sq.size(); i++) sq[i] = i;
-=======
     for(int i = 0; i < (int)sq.size(); i++) sq[i] = i;
->>>>>>> de33ed62
     arIdx[0] = 5;
     arIdx[1] = 7;
 
