/*******************************************************
 * Copyright (c) 2014, ArrayFire
 * All rights reserved.
 *
 * This file is distributed under 3-clause BSD license.
 * The complete license agreement can be obtained at:
 * http://arrayfire.com/licenses/BSD-3-Clause
 ********************************************************/

#include <gtest/gtest.h>
#include <arrayfire.h>
#include <af/data.h>
#include <af/dim4.hpp>
#include <af/traits.hpp>
#include <vector>
#include <iostream>
#include <string>
#include <testHelpers.hpp>

using std::vector;
using std::string;
using std::cout;
using std::endl;
using af::cfloat;
using af::cdouble;

template<typename T>
class Random : public ::testing::Test
{
    public:
        virtual void SetUp() {
        }
};

// create a list of types to be tested
typedef ::testing::Types<float, cfloat, double, cdouble, int, unsigned, unsigned char> TestTypes;

// register the type list
TYPED_TEST_CASE(Random, TestTypes);

template<typename T>
class Random_norm : public ::testing::Test
{
    public:
        virtual void SetUp() {
        }
};

// create a list of types to be tested
typedef ::testing::Types<float, cfloat, double, cdouble> TestTypesNorm;

// register the type list
TYPED_TEST_CASE(Random_norm, TestTypesNorm);

template<typename T>
void randuTest(af::dim4 & dims)
{
    if (noDoubleTests<T>()) return;

    af_array outArray = 0;
    ASSERT_EQ(AF_SUCCESS, af_randu(&outArray, dims.ndims(), dims.get(), (af_dtype) af::dtype_traits<T>::af_type));
    if(outArray != 0) af_release_array(outArray);
}

template<typename T>
void randnTest(af::dim4 &dims)
{
    if (noDoubleTests<T>()) return;

    af_array outArray = 0;
    ASSERT_EQ(AF_SUCCESS, af_randn(&outArray, dims.ndims(), dims.get(), (af_dtype) af::dtype_traits<T>::af_type));
    if(outArray != 0) af_release_array(outArray);
}

// INT, UNIT, CHAR, UCHAR Not Supported by RANDN
template<>
void randnTest<int>(af::dim4 &dims)
{
    if (noDoubleTests<int>()) return;

    af_array outArray = 0;
<<<<<<< HEAD
    ASSERT_EQ(AF_ERR_TYPE, af_randn(&outArray, dims.ndims(), dims.get(), (af_dtype) af::dtype_traits<int>::af_type));
    if(outArray != 0) af_destroy_array(outArray);
=======
    ASSERT_EQ(AF_ERR_INVALID_TYPE, af_randn(&outArray, dims.ndims(), dims.get(), (af_dtype) af::dtype_traits<int>::af_type));
    if(outArray != 0) af_release_array(outArray);
>>>>>>> ba750317
}

template<>
void randnTest<unsigned>(af::dim4 &dims)
{
    if (noDoubleTests<unsigned>()) return;

    af_array outArray = 0;
<<<<<<< HEAD
    ASSERT_EQ(AF_ERR_TYPE, af_randn(&outArray, dims.ndims(), dims.get(), (af_dtype) af::dtype_traits<unsigned>::af_type));
    if(outArray != 0) af_destroy_array(outArray);
=======
    ASSERT_EQ(AF_ERR_INVALID_TYPE, af_randn(&outArray, dims.ndims(), dims.get(), (af_dtype) af::dtype_traits<unsigned>::af_type));
    if(outArray != 0) af_release_array(outArray);
>>>>>>> ba750317
}

template<>
void randnTest<char>(af::dim4 &dims)
{
    if (noDoubleTests<char>()) return;

    af_array outArray = 0;
<<<<<<< HEAD
    ASSERT_EQ(AF_ERR_TYPE, af_randn(&outArray, dims.ndims(), dims.get(), (af_dtype) af::dtype_traits<char>::af_type));
    if(outArray != 0) af_destroy_array(outArray);
=======
    ASSERT_EQ(AF_ERR_INVALID_TYPE, af_randn(&outArray, dims.ndims(), dims.get(), (af_dtype) af::dtype_traits<char>::af_type));
    if(outArray != 0) af_release_array(outArray);
>>>>>>> ba750317
}

template<>
void randnTest<unsigned char>(af::dim4 &dims)
{
    if (noDoubleTests<unsigned char>()) return;

    af_array outArray = 0;
<<<<<<< HEAD
    ASSERT_EQ(AF_ERR_TYPE, af_randn(&outArray, dims.ndims(), dims.get(), (af_dtype) af::dtype_traits<unsigned char>::af_type));
    if(outArray != 0) af_destroy_array(outArray);
=======
    ASSERT_EQ(AF_ERR_INVALID_TYPE, af_randn(&outArray, dims.ndims(), dims.get(), (af_dtype) af::dtype_traits<unsigned char>::af_type));
    if(outArray != 0) af_release_array(outArray);
>>>>>>> ba750317
}

#define RAND(d0, d1, d2, d3)                            \
    TYPED_TEST(Random,randu_##d0##_##d1##_##d2##_##d3)  \
    {                                                   \
        af::dim4 dims(d0, d1, d2, d3);                  \
        randuTest<TypeParam>(dims);                     \
    }                                                   \
    TYPED_TEST(Random,randn_##d0##_##d1##_##d2##_##d3)  \
    {                                                   \
        af::dim4 dims(d0, d1, d2, d3);                  \
        randnTest<TypeParam>(dims);                     \
    }                                                   \

RAND(1024, 1024,    1,    1);
RAND( 512,  512,    1,    1);
RAND( 256,  256,    1,    1);
RAND( 128,  128,    1,    1);
RAND(  64,   64,    1,    1);
RAND(  32,   32,    1,    1);
RAND(  16,   16,    1,    1);
RAND(   8,    8,    1,    1);
RAND(   4,    4,    1,    1);
RAND(   2,    2,    2,    2);
RAND(   1,    1,    1,    1);
RAND( 256,   16,    4,    2);
RAND(  32,   16,    8,    4);
RAND(   2,    4,   16,  256);
RAND(   4,    8,   16,   32);

RAND(  10,   10,   10,   10);

RAND(1920, 1080,    1,    1);
RAND(1280,  720,    1,    1);
RAND( 640,  480,    1,    1);

RAND( 215,   24,    6,    5);
RAND( 132,   64,   23,    2);
RAND(  15,   35,   50,    3);
RAND(  77,   43,    8,    1);
RAND( 123,   45,    6,    7);
RAND( 345,   28,    9,    1);
RAND(  79,   68,   12,    6);
RAND(  45,    1,    1,    1);

template<typename T>
void randuArgsTest()
{
    if (noDoubleTests<T>()) return;

    dim_t ndims = 4;
    dim_t dims[] = {1, 2, 3, 0};
    af_array outArray = 0;
    ASSERT_EQ(AF_ERR_SIZE, af_randu(&outArray, ndims, dims, (af_dtype) af::dtype_traits<char>::af_type));
    if(outArray != 0) af_release_array(outArray);
}

TYPED_TEST(Random,InvalidArgs)
{
    randuArgsTest<TypeParam>();
}

////////////////////////////////////// CPP /////////////////////////////////////
//
TEST(Random, CPP)
{
    if (noDoubleTests<float>()) return;

    // TEST will fail if exception is thrown, which are thrown
    // when only wrong inputs are thrown on bad access happens
    af::dim4 dims(1, 2, 3, 1);
    af::array out1 = af::randu(dims);
    af::array out2 = af::randn(dims);
}

template<typename T>
void testSetSeed(const uintl seed0, const uintl seed1, bool is_norm = false)
{

    if (noDoubleTests<T>()) return;

    const int num = 1024 * 1024;
    af::dtype ty = (af::dtype)af::dtype_traits<T>::af_type;

    af::setSeed(seed0);
    af::array in0 = is_norm ? af::randn(num, ty) : af::randu(num, ty);

    af::setSeed(seed1);
    af::array in1 = is_norm ? af::randn(num, ty) : af::randu(num, ty);

    af::setSeed(seed0);
    af::array in2 = is_norm ? af::randn(num, ty) : af::randu(num, ty);

    std::vector<T> h_in0(num);
    std::vector<T> h_in1(num);
    std::vector<T> h_in2(num);

    in0.host((void *)&h_in0[0]);
    in1.host((void *)&h_in1[0]);
    in2.host((void *)&h_in2[0]);

    for (int i = 0; i < num; i++) {
        // Verify if same seed produces same arrays
        ASSERT_EQ(h_in0[i], h_in2[i]);

        // Verify different arrays don't clash at same location
        // b8 and u9 can clash because they generate a small set of values
        if (ty != b8 && ty != u8) ASSERT_NE(h_in0[i], h_in1[i]);
    }
}

TYPED_TEST(Random, setSeed)
{
    testSetSeed<TypeParam>(10101, 23232, false);
}

TYPED_TEST(Random_norm, setSeed)
{
    testSetSeed<TypeParam>(456, 789, false);
}

template<typename T>
void testGetSeed(const uintl seed0, const uintl seed1)
{
    if (noDoubleTests<T>()) return;

    const int num = 1024;
    af::dtype ty = (af::dtype)af::dtype_traits<T>::af_type;

    af::setSeed(seed0);
    af::array in0 = af::randu(num, ty);
    ASSERT_EQ(af::getSeed(), seed0);

    af::setSeed(seed1);
    af::array in1 = af::randu(num, ty);
    ASSERT_EQ(af::getSeed(), seed1);

    af::setSeed(seed0);
    af::array in2 = af::randu(num, ty);
    ASSERT_EQ(af::getSeed(), seed0);
}

TYPED_TEST(Random, getSeed)
{
    testGetSeed<TypeParam>(1234, 9876);
}<|MERGE_RESOLUTION|>--- conflicted
+++ resolved
@@ -79,13 +79,8 @@
     if (noDoubleTests<int>()) return;
 
     af_array outArray = 0;
-<<<<<<< HEAD
     ASSERT_EQ(AF_ERR_TYPE, af_randn(&outArray, dims.ndims(), dims.get(), (af_dtype) af::dtype_traits<int>::af_type));
-    if(outArray != 0) af_destroy_array(outArray);
-=======
-    ASSERT_EQ(AF_ERR_INVALID_TYPE, af_randn(&outArray, dims.ndims(), dims.get(), (af_dtype) af::dtype_traits<int>::af_type));
-    if(outArray != 0) af_release_array(outArray);
->>>>>>> ba750317
+    if(outArray != 0) af_release_array(outArray);
 }
 
 template<>
@@ -94,13 +89,8 @@
     if (noDoubleTests<unsigned>()) return;
 
     af_array outArray = 0;
-<<<<<<< HEAD
     ASSERT_EQ(AF_ERR_TYPE, af_randn(&outArray, dims.ndims(), dims.get(), (af_dtype) af::dtype_traits<unsigned>::af_type));
-    if(outArray != 0) af_destroy_array(outArray);
-=======
-    ASSERT_EQ(AF_ERR_INVALID_TYPE, af_randn(&outArray, dims.ndims(), dims.get(), (af_dtype) af::dtype_traits<unsigned>::af_type));
-    if(outArray != 0) af_release_array(outArray);
->>>>>>> ba750317
+    if(outArray != 0) af_release_array(outArray);
 }
 
 template<>
@@ -109,13 +99,8 @@
     if (noDoubleTests<char>()) return;
 
     af_array outArray = 0;
-<<<<<<< HEAD
     ASSERT_EQ(AF_ERR_TYPE, af_randn(&outArray, dims.ndims(), dims.get(), (af_dtype) af::dtype_traits<char>::af_type));
-    if(outArray != 0) af_destroy_array(outArray);
-=======
-    ASSERT_EQ(AF_ERR_INVALID_TYPE, af_randn(&outArray, dims.ndims(), dims.get(), (af_dtype) af::dtype_traits<char>::af_type));
-    if(outArray != 0) af_release_array(outArray);
->>>>>>> ba750317
+    if(outArray != 0) af_release_array(outArray);
 }
 
 template<>
@@ -124,13 +109,8 @@
     if (noDoubleTests<unsigned char>()) return;
 
     af_array outArray = 0;
-<<<<<<< HEAD
     ASSERT_EQ(AF_ERR_TYPE, af_randn(&outArray, dims.ndims(), dims.get(), (af_dtype) af::dtype_traits<unsigned char>::af_type));
-    if(outArray != 0) af_destroy_array(outArray);
-=======
-    ASSERT_EQ(AF_ERR_INVALID_TYPE, af_randn(&outArray, dims.ndims(), dims.get(), (af_dtype) af::dtype_traits<unsigned char>::af_type));
-    if(outArray != 0) af_release_array(outArray);
->>>>>>> ba750317
+    if(outArray != 0) af_release_array(outArray);
 }
 
 #define RAND(d0, d1, d2, d3)                            \
