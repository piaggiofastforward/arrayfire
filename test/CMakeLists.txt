--- conflicted
+++ resolved
@@ -11,7 +11,12 @@
         IF (${BUILD_GTEST})
             ADD_DEPENDENCIES(${TEST_NAME} googletest)
         ENDIF()
-        TARGET_LINK_LIBRARIES(${TEST_NAME} af${BACKEND} ${THREAD_LIB_FLAG} ${GTEST_BOTH_LIBRARIES})
+        TARGET_LINK_LIBRARIES(${TEST_NAME} 	af${BACKEND}
+											${THREAD_LIB_FLAG}
+											optimized ${GTEST_RELEASE_LIB}
+											optimized ${GTEST_RELEASE_MAIN_LIB}
+											debug ${GTEST_DEBUG_LIB}
+											debug ${GTEST_DEBUG_MAIN_LIB})
         SET_TARGET_PROPERTIES(${TEST_NAME} PROPERTIES COMPILE_FLAGS -DAF_${DEF_NAME})
      ENDFOREACH()
 ENDMACRO(CREATE_TESTS)
@@ -54,31 +59,6 @@
 
 FILE(GLOB FILES "*.cpp")
 
-<<<<<<< HEAD
-=======
-MACRO(CREATE_TESTS BACKEND)
-    STRING(TOUPPER ${BACKEND} DEF_NAME)
-    FOREACH(FILE ${FILES})
-        GET_FILENAME_COMPONENT(FNAME ${FILE} NAME_WE)
-        SET(TEST_NAME ${FNAME}_${BACKEND})
-
-        ADD_TEST(Test_${TEST_NAME} ${TEST_NAME})
-        ADD_EXECUTABLE(${TEST_NAME} ${FNAME}.cpp)
-        IF (${BUILD_GTEST})
-            ADD_DEPENDENCIES(${TEST_NAME} googletest)
-        ENDIF()
-        TARGET_LINK_LIBRARIES(${TEST_NAME} 	af${BACKEND}
-											${THREAD_LIB_FLAG}
-											optimized ${GTEST_RELEASE_LIB}
-											optimized ${GTEST_RELEASE_MAIN_LIB}
-											debug ${GTEST_DEBUG_LIB}
-											debug ${GTEST_DEBUG_MAIN_LIB})
-        SET_TARGET_PROPERTIES(${TEST_NAME} PROPERTIES COMPILE_FLAGS -DAF_${DEF_NAME})
-     ENDFOREACH()
-ENDMACRO(CREATE_TESTS)
->>>>>>> 9036dc33
-
-
 IF(${BUILD_CPU})
     CREATE_TESTS(cpu)
 ENDIF()
