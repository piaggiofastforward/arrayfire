--- conflicted
+++ resolved
@@ -134,12 +134,6 @@
     MESSAGE(STATUS "TESTS: UNIFIED backend is OFF. af was not found.")
 ENDIF()
 
-<<<<<<< HEAD
-IF(${BUILD_OPENCL} AND ${OpenCL_FOUND})
-    MESSAGE(STATUS "TESTS: OPENCL backend is ON")
-    INCLUDE_DIRECTORIES(${OpenCL_INCLUDE_DIRS})
-    CREATE_TESTS(opencl opencl "${GTEST_LIBRARIES}" "${OpenCL_LIBRARIES}")
-=======
 IF (${CUDA_FOUND})
     IF(${ArrayFire_CUDA_FOUND})  # variable defined by FIND(ArrayFire ...)
         FIND_LIBRARY( CUDA_NVVM_LIBRARY
@@ -187,12 +181,12 @@
     ELSE()
         MESSAGE(STATUS "TESTS: CUDA backend is OFF. afcuda was not found")
     ENDIF()
->>>>>>> f263db07
 ELSE()
     MESSAGE(STATUS "TESTS: CUDA backend is OFF. CUDA was not found")
 ENDIF()
 
 IF (${OpenCL_FOUND})
+    INCLUDE_DIRECTORIES(${OpenCL_INCLUDE_DIRS})
     IF(${ArrayFire_OpenCL_FOUND})  # variable defined by FIND(ArrayFire ...)
         MESSAGE(STATUS "TESTS: OpenCL backend is ON.")
         CREATE_TESTS(opencl ${ArrayFire_OpenCL_LIBRARIES} "${GTEST_LIBRARIES}" "${OpenCL_LIBRARIES}")
