--- conflicted
+++ resolved
@@ -24,14 +24,11 @@
     MESSAGE(WARNING, "FreeImage not found!")
 ENDIF(FREEIMAGE_FOUND)
 
-<<<<<<< HEAD
 FIND_PACKAGE(Forge)
 IF(FORGE_FOUND)
   ADD_DEFINITIONS(-DGLEW_MX -DWITH_GRAPHICS)
 ENDIF(FORGE_FOUND)
 
-=======
->>>>>>> af39f5e4
 INCLUDE_DIRECTORIES(
     "${CMAKE_CURRENT_SOURCE_DIR}/include"
     "${CMAKE_CURRENT_SOURCE_DIR}/src/backend"
